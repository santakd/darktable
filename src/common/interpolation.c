/* --------------------------------------------------------------------------
    This file is part of darktable,
    copyright (c) 2012 Edouard Gomez <ed.gomez@free.fr>

    darktable is free software: you can redistribute it and/or modify
    it under the terms of the GNU General Public License as published by
    the Free Software Foundation, either version 3 of the License, or
    (at your option) any later version.

    darktable is distributed in the hope that it will be useful,
    but WITHOUT ANY WARRANTY; without even the implied warranty of
    MERCHANTABILITY or FITNESS FOR A PARTICULAR PURPOSE.  See the
    GNU General Public License for more details.

    You should have received a copy of the GNU General Public License
    along with darktable.  If not, see <http://www.gnu.org/licenses/>.
* ------------------------------------------------------------------------*/

#include "common/interpolation.h"
#include "control/conf.h"

#include <math.h>
#include <stddef.h>
#include <stdint.h>
#include <glib.h>
#include <assert.h>

/* --------------------------------------------------------------------------
 * Interpolation kernels
 * ------------------------------------------------------------------------*/

/* --------------------------------------------------------------------------
 * Bilinear interpolation
 * ------------------------------------------------------------------------*/

static inline float
bilinear(float width, float t)
{
  float r;
  t = fabsf(t);
  if (t>1.f) {
    r = 0.f;
  } else {
    r = 1.f - t;
  }
  return r;
}

static inline __m128
_mm_abs_ps(__m128 t)
{
    static const uint32_t signmask[4] = { 0x7fffffff, 0x7fffffff, 0x7fffffff, 0x7fffffff};
    return _mm_and_ps(*(__m128*)signmask, t);
}

static inline __m128
bilinear_sse(__m128 width, __m128 t)
{
    static const __m128 one = { 1.f, 1.f, 1.f, 1.f};
    return _mm_sub_ps(one, _mm_abs_ps(t));
}

/* --------------------------------------------------------------------------
 * Bicubic interpolation
 * ------------------------------------------------------------------------*/

static inline float
bicubic(float width, float t)
{
  float r;
  t = fabsf(t);
  if (t>=2.f) {
    r = 0.f;
  } else if (t>1.f && t<2.f) {
    float t2 = t*t;
    r = 0.5f*(t*(-t2 + 5.f*t - 8.f) + 4.f);
  } else {
    float t2 = t*t;
    r = 0.5f*(t*(3.f*t2 - 5.f*t) + 2.f);
  }
  return r;
}

static inline __m128
bicubic_sse(__m128 width, __m128 t)
{
    static const __m128 half  = { .5f, .5f, .5f, .5f};
    static const __m128 one   = { 1.f, 1.f, 1.f, 1.f};
    static const __m128 two   = { 2.f, 2.f, 2.f, 2.f};
    static const __m128 three = { 3.f, 3.f, 3.f, 3.f};
    static const __m128 four  = { 4.f, 4.f, 4.f, 4.f};
    static const __m128 five  = { 5.f, 5.f, 5.f, 5.f};
    static const __m128 eight = { 8.f, 8.f, 8.f, 8.f};

    t = _mm_abs_ps(t);
    __m128 t2 = _mm_mul_ps(t, t);

    /* Compute 1 < t < 2 case:
     * 0.5f*(t*(-t2 + 5.f*t - 8.f) + 4.f)
     * half*(t*(mt2 + t5 - eight) + four)
     * half*(t*(mt2 + t5_sub_8) + four)
     * half*(t*(mt2_add_t5_sub_8) + four) */
    __m128 t5 = _mm_mul_ps(five, t);
    __m128 t5_sub_8 = _mm_sub_ps(t5, eight);
    __m128 zero = _mm_setzero_ps();
    __m128 mt2 = _mm_sub_ps(zero, t2);
    __m128 mt2_add_t5_sub_8 = _mm_add_ps(mt2, t5_sub_8);
    __m128 a = _mm_mul_ps(t, mt2_add_t5_sub_8);
    __m128 b = _mm_add_ps(a, four);
    __m128 r12 = _mm_mul_ps(b, half);

    /* Compute case < 1
     * 0.5f*(t*(3.f*t2 - 5.f*t) + 2.f) */
    __m128 t23 = _mm_mul_ps(three, t2);
    __m128 c = _mm_sub_ps(t23, t5);
    __m128 d = _mm_mul_ps(t, c);
    __m128 e = _mm_add_ps(d, two);
    __m128 r01 = _mm_mul_ps(half, e);

    // Compute masks fr keeping correct components
    __m128 mask01 = _mm_cmple_ps(t, one);
    __m128 mask12 = _mm_cmpgt_ps(t, one);
    r01 = _mm_and_ps(mask01, r01);
    r12 = _mm_and_ps(mask12, r12);


    return _mm_or_ps(r01, r12);
}

/* --------------------------------------------------------------------------
 * Lanczos interpolation
 * ------------------------------------------------------------------------*/

#define DT_LANCZOS_EPSILON (1e-9f)

#if 0
// Canonic version left here for reference
static inline float
lanczos(float width, float t)
{
  float r;

  if (t<-width || t>width) {
    r = 0.f;
  } else if (t>-DT_LANCZOS_EPSILON && t<DT_LANCZOS_EPSILON) {
    r = 1.f;
  } else {
    r = width*sinf(M_PI*t)*sinf(M_PI*t/width)/(M_PI*M_PI*t*t);
  }
  return r;
}
#endif

/* Fast lanczos version, no calls to math.h functions, too accurate, too slow
 *
 * Based on a forum entry at
 * http://devmaster.net/forums/topic/4648-fast-and-accurate-sinecosine/
 *
 * Apart the fast sine function approximation, the only trick is to compute:
 * sin(pi.t) = sin(a.pi + r.pi) where t = a + r = trunc(t) + r
 *           = sin(a.pi).cos(r.pi) + sin(r.pi).cos(a.pi)
 *           =         0*cos(r.pi) + sin(r.pi).cos(a.pi)
 *           = sign.sin(r.pi) where sign =  1 if the a is even
 *                                       = -1 if the a is odd
 *
 * Of course we know that lanczos func will only be called for
 * the range -width < t < width so we can additionally avoid the
 * range check.  */

// Valid for [-pi pi] only
static inline float
sinf_fast(float t)
{
    static const float a = 4/(M_PI*M_PI);
    static const float p = 0.225f;

    t = a*t*(M_PI - fabsf(t));

    return t*(p*(fabsf(t) - 1) + 1);
}

static inline __m128
sinf_fast_sse(__m128 t)
{
    static const __m128 a = {4.f/(M_PI*M_PI), 4.f/(M_PI*M_PI), 4.f/(M_PI*M_PI), 4.f/(M_PI*M_PI)};
    static const __m128 p = {0.225f, 0.225f, 0.225f, 0.225f};
    static const __m128 pi = {M_PI, M_PI, M_PI, M_PI};

    // m4 = a*t*(M_PI - fabsf(t));
    __m128 m1 = _mm_abs_ps(t);
    __m128 m2 = _mm_sub_ps(pi, m1);
    __m128 m3 = _mm_mul_ps(t, m2);
    __m128 m4 = _mm_mul_ps(a, m3);

    // p*(m4*fabsf(m4) - m4) + m4;
    __m128 n1 = _mm_abs_ps(m4);
    __m128 n2 = _mm_mul_ps(m4, n1);
    __m128 n3 = _mm_sub_ps(n2, m4);
    __m128 n4 = _mm_mul_ps(p, n3);

    return _mm_add_ps(n4, m4);
}


static inline float
lanczos(float width, float t)
{
  /* Compute a value for sinf(pi.t) in [-pi pi] for which the value will be
   * correct */
  int a = (int)t;
  float r = t - (float)a;

  // Compute the correct sign for sinf(pi.r)
  union { float f; uint32_t i; } sign;
  sign.i = ((a&1)<<31) | 0x3f800000;

  return (DT_LANCZOS_EPSILON + width*sign.f*sinf_fast(M_PI*r)*sinf_fast(M_PI*t/width))/(DT_LANCZOS_EPSILON + M_PI*M_PI*t*t);
}

static inline __m128
lanczos_sse(__m128 width, __m128 t)
{
    /* Compute a value for sinf(pi.t) in [-pi pi] for which the value will be
     * correct */
    __m128i a = _mm_cvtps_epi32(t);
    __m128 r = _mm_sub_ps(t, _mm_cvtepi32_ps(a));

    // Compute the correct sign for sinf(pi.r)
    static const uint32_t fone[] = { 0x3f800000, 0x3f800000, 0x3f800000, 0x3f800000};
    static const uint32_t ione[] = { 1, 1, 1, 1};
    static const __m128 eps = {DT_LANCZOS_EPSILON, DT_LANCZOS_EPSILON, DT_LANCZOS_EPSILON, DT_LANCZOS_EPSILON};
    static const __m128 pi = {M_PI, M_PI, M_PI, M_PI};
    static const __m128 pi2 = {M_PI*M_PI, M_PI*M_PI, M_PI*M_PI, M_PI*M_PI};

    __m128i isign = _mm_and_si128(*(__m128i*)ione, a);
    isign = _mm_slli_epi64(isign, 31);
    isign = _mm_or_si128(*(__m128i*)fone, isign);
    __m128 fsign = _mm_castsi128_ps(isign);

    __m128 num = _mm_mul_ps(width, fsign);
    num = _mm_mul_ps(num, sinf_fast_sse(_mm_mul_ps(pi, r)));
    num = _mm_mul_ps(num, sinf_fast_sse(_mm_div_ps(_mm_mul_ps(pi, t), width)));
    num = _mm_add_ps(eps, num);

    __m128 den = _mm_mul_ps(pi2, _mm_mul_ps(t, t));
    den = _mm_add_ps(eps, den);

    return _mm_div_ps(num, den);
}

#undef DT_LANCZOS_EPSILON

/* --------------------------------------------------------------------------
 * All our known interpolators
 * ------------------------------------------------------------------------*/

static const struct dt_interpolation dt_interpolator[] =
{
  {
    .id = DT_INTERPOLATION_BILINEAR,
    .name = "bilinear",
    .width = 1,
    .func = &bilinear,
    .funcsse = &bilinear_sse
  },
  {
    .id = DT_INTERPOLATION_BICUBIC,
    .name = "bicubic",
    .width = 2,
    .func = &bicubic,
    .funcsse = &bicubic_sse
  },
  {
    .id = DT_INTERPOLATION_LANCZOS2,
    .name = "lanczos2",
    .width = 2,
    .func = &lanczos,
    .funcsse = &lanczos_sse
  },
  {
    .id = DT_INTERPOLATION_LANCZOS3,
    .name = "lanczos3",
    .width = 3,
    .func = &lanczos,
    .funcsse = &lanczos_sse
  },
};

/* --------------------------------------------------------------------------
 * Kernel utility method
 * ------------------------------------------------------------------------*/

/** Computes an upsampling filtering kernel
 *
 * @param itor [in] Interpolator used
 * @param kernel [out] resulting itor->width*2 filter taps
 * @param t [in] Interpolated coordinate
 *
 * @return kernel norm
 */
static inline float
compute_upsampling_kernel(
  const struct dt_interpolation* itor,
  float* kernel,
  float t)
{
  /* Find closest integer position and then offset that to match first
   * filtered sample position */
  t = t - (float)((int)t) + (float)itor->width - 1.f;

  // Will hold kernel norm
  float norm = 0.f;

  // Compute the raw kernel
  for (int i=0; i<2*itor->width; i++) {
    float tap = itor->func((float)itor->width, t);
    norm += tap;
    kernel[i] = tap;
    t -= 1.f;
  }

  return norm;
}

/** Computes an upsampling filtering kernel (SSE version, four taps per inner loop)
 *
 * @param itor [in] Interpolator used
 * @param kernel [out] resulting itor->width*2 filter taps (array must be at least (itor->width*2+3)/4*4 floats long)
 * @param t [in] Interpolated coordinate
 *
 * @return kernel norm
 */
static inline float
compute_upsampling_kernel_sse(
  const struct dt_interpolation* itor,
  float* kernel,
  float t)
{
  /* Find closest integer position and then offset that to match first
   * filtered sample position */
  t = t - (float)((int)t) + (float)itor->width - 1.f;

  // Prepare t vector to compute four values a loop
  static const __m128 first = {  0.f, -1.f, -2.f, -3.f};
  static const __m128 iter  = { -4.f, -4.f, -4.f, -4.f};
  __m128 vt = _mm_add_ps(_mm_set_ps1(t), first);
  __m128 vw = _mm_set_ps1((float)itor->width);

  // Prepare counters (math kept stupid for understanding)
  int i = 0;
  int runs = (2*itor->width + 3)/4;

  while (i<runs) {
    // Compute the values
    __m128 vr = itor->funcsse(vw, vt);

    // Save result
    *(__m128*)kernel = vr;

    // Prepare next iteration
    vt = _mm_add_ps(vt, iter);
    kernel += 4;
    i++;
  }

  // compute norm now
  float norm = 0.f;
  i = 0;
  kernel -= 4*runs;
  while (i<2*itor->width) {
    norm += *kernel;
    kernel++;
    i++;
  }

  return norm;
}

// Avoid libc ceil for now. Maybe we'll revert to libc later
static inline float
ceil_fast(
  float x)
{
  if (x <= 0.f) {
    return (float)(int)x;
  } else {
    return -((float)(int)-x) + 1.f;
  }
}

/** Computes a downsampling filtering kernel
 *
 * @param itor [in] Interpolator used
 * @param kernelsize [out] Number of taps
 * @param kernel [out] resulting taps (at least itor->width/inoout elements for no overflow)
 * @param outoinratio [in] "out samples" over "in samples" ratio
 * @param xout [in] Output coordinate
 *
 * @return kernel norm
 */
static inline float
compute_downsampling_kernel(
  const struct dt_interpolation* itor,
  int* kernelsize,
  float* kernel,
  float outoinratio,
  int xout)
{
  // Keep this at hand
  float w = (float)itor->width;

  /* Compute the phase difference between output pixel and its
   * input corresponding input pixel */
  float xin = ceil_fast(((float)xout-w)/outoinratio);

  // Compute first interpolator parameter
  float t = xin*outoinratio - (float)xout;

  // Will hold kernel norm
  float norm = 0.f;

  // Compute all filter taps
  *kernelsize = 0;
  while (t<w) {
    *kernel = itor->func(w, t);
    norm += *kernel;
    t += outoinratio;
    (*kernelsize)++;
  }

  return norm;
}

/* --------------------------------------------------------------------------
 * Sample interpolation function (see usage in iop/lens.c and iop/clipping.c)
 * ------------------------------------------------------------------------*/

float
dt_interpolation_compute_sample(
  const struct dt_interpolation* itor,
  const float* in,
  const float x, const float y,
  const int samplestride, const int linestride)
{
  assert(itor->width < 4);

  float kernelh[8] __attribute__((aligned(16)));
  float kernelv[8] __attribute__((aligned(16)));

  // Compute both horizontal and vertical kernels
  float normh = compute_upsampling_kernel_sse(itor, kernelh, x);
  float normv = compute_upsampling_kernel_sse(itor, kernelv, y);

  // Go to top left pixel
  in = in - (itor->width-1)*(samplestride + linestride);

  // Apply the kernel
  float s = 0.f;
  for (int i=0; i<2*itor->width; i++) {
    float h = 0.0f;
    for (int j=0; j<2*itor->width; j++) {
      h += kernelh[j]*in[j*samplestride];
    }
    s += kernelv[i]*h;
    in += linestride;
  }
  return  s/(normh*normv);
}

/* --------------------------------------------------------------------------
 * Pixel interpolation function (see usage in iop/lens.c and iop/clipping.c)
 * ------------------------------------------------------------------------*/

void
dt_interpolation_compute_pixel4c(
  const struct dt_interpolation* itor,
  const float* in,
  const float* out,
  const float x, const float y,
  const int linestride)
{
  assert(itor->width < 4);
<<<<<<< HEAD
  //assert(samplestride == 4);
=======
>>>>>>> 79720239

  // Quite a bit of space for kernels
  float kernelh[8] __attribute__((aligned(16)));
  float kernelv[8] __attribute__((aligned(16)));
  __m128 vkernelh[8];
  __m128 vkernelv[8];

  // Compute both horizontal and vertical kernels
  float normh = compute_upsampling_kernel_sse(itor, kernelh, x);
  float normv = compute_upsampling_kernel_sse(itor, kernelv, y);

  // We will process four components a time, duplicate the information
  for (int i=0; i<2*itor->width; i++) {
    vkernelh[i] = _mm_set_ps1(kernelh[i]);
    vkernelv[i] = _mm_set_ps1(kernelv[i]);
  }

  // Precompute the inverse of the filter norm for later use
  __m128 oonorm = _mm_set_ps1(1.f/(normh*normv));

  // Go to top left pixel
  in = in - (itor->width-1)*(4 + linestride);

  // Apply the kernel
  __m128 pixel = _mm_setzero_ps();
  for (int i=0; i<2*itor->width; i++) {
    __m128 h = _mm_setzero_ps();
    for (int j=0; j<2*itor->width; j++) {
      h = _mm_add_ps(h, _mm_mul_ps(vkernelh[j], *(__m128*)&in[j*4]));
    }
    pixel = _mm_add_ps(pixel, _mm_mul_ps(vkernelv[i],h));
    in += linestride;
  }

  *(__m128*)out = _mm_mul_ps(pixel, oonorm);
}

/* --------------------------------------------------------------------------
 * Interpolation factory
 * ------------------------------------------------------------------------*/

const struct dt_interpolation*
dt_interpolation_new(
  enum dt_interpolation_type type)
{
  const struct dt_interpolation* itor = NULL;

  if (type == DT_INTERPOLATION_USERPREF) {
    // Find user preferred interpolation method
    gchar* uipref = dt_conf_get_string("plugins/lighttable/export/pixel_interpolator");
    for (int i=DT_INTERPOLATION_FIRST; uipref && i<DT_INTERPOLATION_LAST; i++) {
      if (!strcmp(uipref, dt_interpolator[i].name)) {
        // Found the one
        itor = &dt_interpolator[i];
        break;
      }
    }
    g_free(uipref);

    /* In the case the search failed (!uipref or name not found),
     * prepare later search pass with default fallback */
    type = DT_INTERPOLATION_DEFAULT;
  }
  if (!itor) {
    // Did not find the userpref one or we've been asked for a specific one
    for (int i=DT_INTERPOLATION_FIRST; i<DT_INTERPOLATION_LAST; i++) {
      if (dt_interpolator[i].id == type) {
        itor = &dt_interpolator[i];
        break;
      }
      if (dt_interpolator[i].id == DT_INTERPOLATION_DEFAULT) {
        itor = &dt_interpolator[i];
      }
    }
  }

  return itor;
}<|MERGE_RESOLUTION|>--- conflicted
+++ resolved
@@ -480,10 +480,6 @@
   const int linestride)
 {
   assert(itor->width < 4);
-<<<<<<< HEAD
-  //assert(samplestride == 4);
-=======
->>>>>>> 79720239
 
   // Quite a bit of space for kernels
   float kernelh[8] __attribute__((aligned(16)));

--- conflicted
+++ resolved
@@ -35,12 +35,6 @@
 #include <stddef.h>      // for NULL
 #include <stdio.h>       // for dprintf, fprintf, stderr
 #include <string.h>      // for strerror
-<<<<<<< HEAD
-#ifndef _WIN32
-#include <sys/prctl.h>   // for PR_SET_PTRACER, prctl
-#endif
-=======
->>>>>>> bc4cce05
 #include <unistd.h>      // for STDOUT_FILENO, close, execlp, fork
 
 #ifdef __linux__

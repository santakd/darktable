/*
    This file is part of darktable,
    Copyright (C) 2019-2023 darktable developers.

    darktable is free software: you can redistribute it and/or modify
    it under the terms of the GNU General Public License as published by
    the Free Software Foundation, either version 3 of the License, or
    (at your option) any later version.

    darktable is distributed in the hope that it will be useful,
    but WITHOUT ANY WARRANTY; without even the implied warranty of
    MERCHANTABILITY or FITNESS FOR A PARTICULAR PURPOSE.  See the
    GNU General Public License for more details.

    You should have received a copy of the GNU General Public License
    along with darktable.  If not, see <http://www.gnu.org/licenses/>.
*/

#ifdef HAVE_CONFIG_H
#include "config.h"
#endif

#include "common/iop_profile.h"
#include "bauhaus/bauhaus.h"
#include "common/colorspaces_inline_conversions.h"
#include "common/rgb_norms.h"
#include "develop/imageop.h"
#include "develop/imageop_gui.h"
#include "dtgtk/drawingarea.h"
#include "gui/accelerators.h"
#include "gui/color_picker_proxy.h"
#include "libs/colorpicker.h"

#define DT_GUI_CURVE_EDITOR_INSET DT_PIXEL_APPLY_DPI(5)

DT_MODULE_INTROSPECTION(1, dt_iop_rgblevels_params_t)

#define RGBLEVELS_MIN 0.f
#define RGBLEVELS_MID 0.5f
#define RGBLEVELS_MAX 1.f

typedef enum dt_iop_rgblevels_channel_t
{
  DT_IOP_RGBLEVELS_R = 0,
  DT_IOP_RGBLEVELS_G = 1,
  DT_IOP_RGBLEVELS_B = 2,
  DT_IOP_RGBLEVELS_MAX_CHANNELS = 3
} dt_iop_rgblevels_channel_t;

typedef enum dt_iop_rgblevels_autoscale_t
{
  DT_IOP_RGBLEVELS_LINKED_CHANNELS = 0,     // $DESCRIPTION: "RGB, linked channels"
  DT_IOP_RGBLEVELS_INDEPENDENT_CHANNELS = 1 // $DESCRIPTION: "RGB, independent channels"
} dt_iop_rgblevels_autoscale_t;

typedef struct dt_iop_rgblevels_params_t
{
  dt_iop_rgblevels_autoscale_t autoscale; // $DEFAULT: DT_IOP_RGBLEVELS_LINKED_CHANNELS $DESCRIPTION: "mode" (DT_IOP_RGBLEVELS_INDEPENDENT_CHANNELS, DT_IOP_RGBLEVELS_LINKED_CHANNELS)
  dt_iop_rgb_norms_t preserve_colors;     // $DEFAULT: DT_RGB_NORM_LUMINANCE $DESCRIPTION: "preserve colors"
  float levels[DT_IOP_RGBLEVELS_MAX_CHANNELS][3];
} dt_iop_rgblevels_params_t;

typedef struct dt_iop_rgblevels_gui_data_t
{
  dt_iop_rgblevels_params_t params;

  GtkWidget *cmb_autoscale; // (DT_IOP_RGBLEVELS_INDEPENDENT_CHANNELS, DT_IOP_RGBLEVELS_LINKED_CHANNELS)
  GtkDrawingArea *area;
  GtkWidget *cmb_preserve_colors;
  GtkNotebook *channel_tabs;
  GtkWidget *bt_auto_levels;
  GtkWidget *bt_select_region;

  int call_auto_levels;                         // should we calculate levels automatically?
  int draw_selected_region;                     // are we drawing the selected region?
  float posx_from, posx_to, posy_from, posy_to; // coordinates of the area
  dt_boundingbox_t box_cood;                    // normalized coordinates
  int button_down;                              // user pressed the mouse button?

  double mouse_x, mouse_y;
  int dragging, handle_move;
  float drag_start_percentage;
  dt_iop_rgblevels_channel_t channel;
  float last_picked_color;
  GtkWidget *blackpick, *greypick, *whitepick;
} dt_iop_rgblevels_gui_data_t;

typedef struct dt_iop_rgblevels_data_t
{
  dt_iop_rgblevels_params_t params;
  float inv_gamma[DT_IOP_RGBLEVELS_MAX_CHANNELS];
  float lut[DT_IOP_RGBLEVELS_MAX_CHANNELS][0x10000];
} dt_iop_rgblevels_data_t;

typedef struct dt_iop_rgblevels_global_data_t
{
  int kernel_levels;
} dt_iop_rgblevels_global_data_t;

const char *name()
{
  return _("rgb levels");
}

int default_group()
{
  return IOP_GROUP_TONE | IOP_GROUP_GRADING;
}

int flags()
{
  return IOP_FLAGS_SUPPORTS_BLENDING;
}

dt_iop_colorspace_type_t default_colorspace(dt_iop_module_t *self,
                                            dt_dev_pixelpipe_t *pipe,
                                            dt_dev_pixelpipe_iop_t *piece)
{
  return IOP_CS_RGB;
}

const char **description(struct dt_iop_module_t *self)
{
  return dt_iop_set_description(self, _("adjust black, white and mid-gray points in RGB color space"),
                                      _("corrective and creative"),
                                      _("linear, RGB, display-referred"),
                                      _("non-linear, RGB"),
                                      _("non-linear, RGB, display-referred"));
}

static void _turn_select_region_off(struct dt_iop_module_t *self)
{
  dt_iop_rgblevels_gui_data_t *g = (dt_iop_rgblevels_gui_data_t *)self->gui_data;
  if(g)
  {
    g->button_down = g->draw_selected_region = 0;
    gtk_toggle_button_set_active(GTK_TOGGLE_BUTTON(g->bt_select_region), g->draw_selected_region);
  }
}

static void _turn_selregion_picker_off(struct dt_iop_module_t *self)
{
  _turn_select_region_off(self);
  dt_iop_color_picker_reset(self, TRUE);
}

static void _develop_ui_pipe_finished_callback(gpointer instance, dt_iop_module_t *self)
{
  dt_iop_rgblevels_params_t *p = (dt_iop_rgblevels_params_t *)self->params;
  dt_iop_rgblevels_gui_data_t *g = (dt_iop_rgblevels_gui_data_t *)self->gui_data;

  if(g == NULL) return;

  // FIXME: this doesn't seems the right place to update params and GUI ...
  // update auto levels
  dt_iop_gui_enter_critical_section(self);
  if(g->call_auto_levels == 2)
  {
    g->call_auto_levels = -1;

    dt_iop_gui_leave_critical_section(self);

    memcpy(p, &g->params, sizeof(dt_iop_rgblevels_params_t));

    dt_dev_add_history_item(darktable.develop, self, TRUE);

    dt_iop_gui_enter_critical_section(self);
    g->call_auto_levels = 0;
    dt_iop_gui_leave_critical_section(self);

    ++darktable.gui->reset;

    gui_update(self);

    --darktable.gui->reset;
  }
  else
  {
    dt_iop_gui_leave_critical_section(self);
  }
}

static void _compute_lut(dt_dev_pixelpipe_iop_t *piece)
{
  dt_iop_rgblevels_data_t *d = (dt_iop_rgblevels_data_t *)piece->data;

  // Building the lut for values in the [0,1] range
  if(d->params.autoscale == DT_IOP_RGBLEVELS_LINKED_CHANNELS)
  {
    const int c = 0;
    const float delta = (d->params.levels[c][2] - d->params.levels[c][0]) / 2.0f;
    const float mid = d->params.levels[c][0] + delta;
    const float tmp = (d->params.levels[c][1] - mid) / delta;
    d->inv_gamma[0] = d->inv_gamma[1] = d->inv_gamma[2] = pow(10, tmp);

    for(unsigned int i = 0; i < 0x10000; i++)
    {
      float percentage = (float)i / (float)0x10000ul;
      d->lut[0][i] = d->lut[1][i] = d->lut[2][i] = pow(percentage, d->inv_gamma[c]);
    }
  }
  else
  {
    for(int c = 0; c < 3; c++)
    {
      const float delta = (d->params.levels[c][2] - d->params.levels[c][0]) / 2.0f;
      const float mid = d->params.levels[c][0] + delta;
      const float tmp = (d->params.levels[c][1] - mid) / delta;
      d->inv_gamma[c] = pow(10, tmp);

      for(unsigned int i = 0; i < 0x10000; i++)
      {
        float percentage = (float)i / (float)0x10000ul;
        d->lut[c][i] = pow(percentage, d->inv_gamma[c]);
      }
    }
  }
}

static void _rgblevels_show_hide_controls(dt_iop_rgblevels_params_t *p, dt_iop_rgblevels_gui_data_t *g)
{
  switch(p->autoscale)
  {
    case DT_IOP_RGBLEVELS_INDEPENDENT_CHANNELS:
      gtk_notebook_set_show_tabs(g->channel_tabs, TRUE);
      break;
    case DT_IOP_RGBLEVELS_LINKED_CHANNELS:
      gtk_notebook_set_show_tabs(g->channel_tabs, FALSE);
      break;
  }

  if(p->autoscale == DT_IOP_RGBLEVELS_LINKED_CHANNELS)
    gtk_widget_set_visible(g->cmb_preserve_colors, TRUE);
  else
    gtk_widget_set_visible(g->cmb_preserve_colors, FALSE);
}

int mouse_moved(struct dt_iop_module_t *self, double x, double y, double pressure, int which)
{
  int handled = 0;
  dt_iop_rgblevels_gui_data_t *g = (dt_iop_rgblevels_gui_data_t *)self->gui_data;
  if(g && g->draw_selected_region && g->button_down && self->enabled)
  {
    float pzx, pzy;
    dt_dev_get_pointer_zoom_pos(darktable.develop, x, y, &pzx, &pzy);
    pzx += 0.5f;
    pzy += 0.5f;

    g->posx_to = pzx * darktable.develop->preview_pipe->backbuf_width;
    g->posy_to = pzy * darktable.develop->preview_pipe->backbuf_height;

    dt_control_queue_redraw_center();

    handled = 1;
  }

  return handled;
}

int button_released(struct dt_iop_module_t *self, double x, double y, int which, uint32_t state)
{
  int handled = 0;
  dt_iop_rgblevels_gui_data_t *g = (dt_iop_rgblevels_gui_data_t *)self->gui_data;
  if(g && g->draw_selected_region && self->enabled)
  {
    if(fabsf(g->posx_from - g->posx_to) > 1 && fabsf(g->posy_from - g->posy_to) > 1)
    {
      g->box_cood[0] = g->posx_from;
      g->box_cood[1] = g->posy_from;
      g->box_cood[2] = g->posx_to;
      g->box_cood[3] = g->posy_to;
      dt_dev_distort_backtransform(darktable.develop, g->box_cood, 2);
      g->box_cood[0] /= darktable.develop->preview_pipe->iwidth;
      g->box_cood[1] /= darktable.develop->preview_pipe->iheight;
      g->box_cood[2] /= darktable.develop->preview_pipe->iwidth;
      g->box_cood[3] /= darktable.develop->preview_pipe->iheight;

      g->button_down = 0;
      g->call_auto_levels = 1;

      dt_dev_reprocess_all(self->dev);
    }
    else
      g->button_down = 0;

    handled = 1;
  }

  return handled;
}

int button_pressed(struct dt_iop_module_t *self, double x, double y, double pressure, int which, int type,
                   uint32_t state)
{
  int handled = 0;
  dt_iop_rgblevels_gui_data_t *g = (dt_iop_rgblevels_gui_data_t *)self->gui_data;
  if(g && g->draw_selected_region && self->enabled)
  {
    if((which == 3) || (which == 1 && type == GDK_2BUTTON_PRESS))
    {
      _turn_selregion_picker_off(self);

      handled = 1;
    }
    else if(which == 1)
    {
      float pzx, pzy;
      dt_dev_get_pointer_zoom_pos(darktable.develop, x, y, &pzx, &pzy);
      pzx += 0.5f;
      pzy += 0.5f;

      g->posx_from = g->posx_to = pzx * darktable.develop->preview_pipe->backbuf_width;
      g->posy_from = g->posy_to = pzy * darktable.develop->preview_pipe->backbuf_height;

      g->button_down = 1;

      handled = 1;
    }
  }

  return handled;
}

void gui_post_expose(struct dt_iop_module_t *self,
                     cairo_t *cr,
                     const int32_t width,
                     const int32_t height,
                     const int32_t pointerx,
                     const int32_t pointery)
{
  dt_iop_rgblevels_gui_data_t *g = (dt_iop_rgblevels_gui_data_t *)self->gui_data;
  if(g == NULL || !self->enabled) return;
  if(!g->draw_selected_region || !g->button_down) return;
  if(g->posx_from == g->posx_to && g->posy_from == g->posy_to) return;

  dt_develop_t *dev = darktable.develop;
  const float wd = dev->preview_pipe->backbuf_width;
  const float ht = dev->preview_pipe->backbuf_height;
  const float zoom_y = dt_control_get_dev_zoom_y();
  const float zoom_x = dt_control_get_dev_zoom_x();
  const dt_dev_zoom_t zoom = dt_control_get_dev_zoom();
  const int closeup = dt_control_get_dev_closeup();
  const float zoom_scale = dt_dev_get_zoom_scale(dev, zoom, 1 << closeup, 1);

  const float posx_from = fmin(g->posx_from, g->posx_to);
  const float posx_to = fmax(g->posx_from, g->posx_to);
  const float posy_from = fmin(g->posy_from, g->posy_to);
  const float posy_to = fmax(g->posy_from, g->posy_to);

  cairo_save(cr);
  cairo_set_line_width(cr, 1.0 / zoom_scale);
  cairo_set_source_rgb(cr, .2, .2, .2);

  cairo_translate(cr, width / 2.0, height / 2.0f);
  cairo_scale(cr, zoom_scale, zoom_scale);
  cairo_translate(cr, -.5f * wd - zoom_x * wd, -.5f * ht - zoom_y * ht);

  cairo_set_line_cap(cr, CAIRO_LINE_CAP_ROUND);

  cairo_rectangle(cr, posx_from, posy_from, (posx_to - posx_from), (posy_to - posy_from));
  cairo_stroke(cr);
  cairo_translate(cr, 1.0 / zoom_scale, 1.0 / zoom_scale);
  cairo_set_source_rgb(cr, .8, .8, .8);
  cairo_rectangle(cr, posx_from + 1.0 / zoom_scale, posy_from, (posx_to - posx_from) - 3. / zoom_scale,
                  (posy_to - posy_from) - 2. / zoom_scale);
  cairo_stroke(cr);

  cairo_restore(cr);
}

static gboolean _area_leave_notify_callback(GtkWidget *widget,
                                            GdkEventCrossing *event,
                                            dt_iop_module_t *self)
{
  dt_iop_rgblevels_gui_data_t *c = (dt_iop_rgblevels_gui_data_t *)self->gui_data;
  c->mouse_x = c->mouse_y = -1.0;
  gtk_widget_queue_draw(widget);
  return TRUE;
}

static gboolean _area_draw_callback(GtkWidget *widget,
                                    cairo_t *crf,
                                    dt_iop_module_t *self)
{
  dt_iop_rgblevels_gui_data_t *c = (dt_iop_rgblevels_gui_data_t *)self->gui_data;
  dt_iop_rgblevels_params_t *p = (dt_iop_rgblevels_params_t *)self->params;

  const int inset = DT_GUI_CURVE_EDITOR_INSET;
  GtkAllocation allocation;
  gtk_widget_get_allocation(GTK_WIDGET(c->area), &allocation);
  int width = allocation.width;
  int height = allocation.height - DT_RESIZE_HANDLE_SIZE;
  cairo_surface_t *cst = dt_cairo_image_surface_create(CAIRO_FORMAT_ARGB32, width, height);
  cairo_t *cr = cairo_create(cst);

  // clear bg
  cairo_set_source_rgb(cr, .2, .2, .2);
  cairo_paint(cr);

  cairo_translate(cr, inset, inset);
  width -= 2 * inset;
  height -= 2 * inset;

  cairo_set_line_width(cr, DT_PIXEL_APPLY_DPI(1.0));
  cairo_set_source_rgb(cr, .1, .1, .1);
  cairo_rectangle(cr, 0, 0, width, height);
  cairo_stroke(cr);

  cairo_set_source_rgb(cr, .3, .3, .3);
  cairo_rectangle(cr, 0, 0, width, height);
  cairo_fill(cr);

  // draw grid
  cairo_set_line_width(cr, DT_PIXEL_APPLY_DPI(.4));
  cairo_set_source_rgb(cr, .1, .1, .1);
  dt_draw_vertical_lines(cr, 4, 0, 0, width, height);

  // Drawing the vertical line indicators
  cairo_set_line_width(cr, DT_PIXEL_APPLY_DPI(2.));

  for(int k = 0; k < 3; k++)
  {
    if(k == c->handle_move && c->mouse_x > 0)
      cairo_set_source_rgb(cr, 1, 1, 1);
    else
      cairo_set_source_rgb(cr, .7, .7, .7);

    cairo_move_to(cr, width * p->levels[c->channel][k], height);
    cairo_rel_line_to(cr, 0, -height);
    cairo_stroke(cr);
  }

  // draw x positions
  cairo_set_line_width(cr, DT_PIXEL_APPLY_DPI(1.));
  const float arrw = DT_PIXEL_APPLY_DPI(7.0f);
  for(int k = 0; k < 3; k++)
  {
    switch(k)
    {
      case 0:
        cairo_set_source_rgb(cr, 0, 0, 0);
        break;

      case 1:
        cairo_set_source_rgb(cr, 0.5, 0.5, 0.5);
        break;

      default:
        cairo_set_source_rgb(cr, 1, 1, 1);
        break;
    }

    cairo_move_to(cr, width * p->levels[c->channel][k], height + inset - 1);
    cairo_rel_line_to(cr, -arrw * .5f, 0);
    cairo_rel_line_to(cr, arrw * .5f, -arrw);
    cairo_rel_line_to(cr, arrw * .5f, arrw);
    cairo_close_path(cr);
    if(c->handle_move == k && c->mouse_x > 0)
      cairo_fill(cr);
    else
      cairo_stroke(cr);
  }

  cairo_translate(cr, 0, height);

  // draw histogram in background
  // only if the module is enabled
  if(self->enabled)
  {
    const int ch = c->channel;
    const uint32_t *hist = self->histogram;
    const gboolean is_linear = darktable.lib->proxy.histogram.is_linear;
    float hist_max;

    if(p->autoscale == DT_IOP_RGBLEVELS_LINKED_CHANNELS)
      hist_max = fmaxf(self->histogram_max[DT_IOP_RGBLEVELS_R],
                       fmaxf(self->histogram_max[DT_IOP_RGBLEVELS_G],self->histogram_max[DT_IOP_RGBLEVELS_B]));
    else
      hist_max = self->histogram_max[ch];

    if(!is_linear)
      hist_max = logf(1.0 + hist_max);

    if(hist && hist_max > 0.0f)
    {
      cairo_push_group_with_content(cr, CAIRO_CONTENT_COLOR);
      cairo_scale(cr, width / 255.0, -(height - DT_PIXEL_APPLY_DPI(5)) / hist_max);

      if(p->autoscale == DT_IOP_RGBLEVELS_LINKED_CHANNELS)
      {
        cairo_set_operator(cr, CAIRO_OPERATOR_ADD);
        for(int k=DT_IOP_RGBLEVELS_R; k<DT_IOP_RGBLEVELS_MAX_CHANNELS; k++)
        {
          set_color(cr, darktable.bauhaus->graph_colors[k]);
          dt_draw_histogram_8(cr, hist, 4, k, is_linear);
        }
      }
      else if(p->autoscale == DT_IOP_RGBLEVELS_INDEPENDENT_CHANNELS)
      {
        set_color(cr, darktable.bauhaus->graph_colors[ch]);
        dt_draw_histogram_8(cr, hist, 4, ch, is_linear);
      }

      cairo_pop_group_to_source(cr);
      cairo_paint_with_alpha(cr, 0.2);
    }
  }

  // Cleaning up
  cairo_destroy(cr);
  cairo_set_source_surface(crf, cst, 0, 0);
  cairo_paint(crf);
  cairo_surface_destroy(cst);
  return FALSE;
}

static void _rgblevels_move_handle(dt_iop_module_t *self,
                                   const int handle_move,
                                   const float new_pos,
                                   float *levels,
                                   const float drag_start_percentage)
{
  dt_iop_rgblevels_gui_data_t *c = (dt_iop_rgblevels_gui_data_t *)self->gui_data;
  float min_x = 0.f;
  float max_x = 1.f;

  if((handle_move < 0) || handle_move > 2) return;

  if(levels == NULL) return;

  // Determining the minimum and maximum bounds for the drag handles
  switch(handle_move)
  {
    case 0:
      max_x = fminf(levels[2] - (0.05 / drag_start_percentage), 1);
      max_x = fminf((levels[2] * (1 - drag_start_percentage) - 0.05) / (1 - drag_start_percentage), max_x);
      break;

    case 1:
      min_x = levels[0] + 0.05;
      max_x = levels[2] - 0.05;
      break;

    case 2:
      min_x = fmaxf((0.05 / drag_start_percentage) + levels[0], 0);
      min_x = fmaxf((levels[0] * (1 - drag_start_percentage) + 0.05) / (1 - drag_start_percentage), min_x);
      break;
  }

  levels[handle_move] = fminf(max_x, fmaxf(min_x, new_pos));

  if(handle_move != 1) levels[1] = levels[0] + (drag_start_percentage * (levels[2] - levels[0]));

  c->last_picked_color = -1;

  dt_dev_add_history_item(darktable.develop, self, TRUE);

  gtk_widget_queue_draw(GTK_WIDGET(c->area));
}

static gboolean _area_motion_notify_callback(GtkWidget *widget,
                                             GdkEventMotion *event,
                                             dt_iop_module_t *self)
{
  dt_iop_rgblevels_gui_data_t *c = (dt_iop_rgblevels_gui_data_t *)self->gui_data;
  dt_iop_rgblevels_params_t *p = (dt_iop_rgblevels_params_t *)self->params;
  const int inset = DT_GUI_CURVE_EDITOR_INSET;
  GtkAllocation allocation;
  gtk_widget_get_allocation(widget, &allocation);
  int height = allocation.height - 2 * inset - DT_RESIZE_HANDLE_SIZE, width = allocation.width - 2 * inset;
  if(!c->dragging)
  {
    c->mouse_x = CLAMP(event->x - inset, 0, width);
    c->drag_start_percentage = (p->levels[c->channel][1] - p->levels[c->channel][0]) / (p->levels[c->channel][2] - p->levels[c->channel][0]);
  }
  c->mouse_y = CLAMP(event->y - inset, 0, height);

  if(c->dragging)
  {
    if(c->handle_move >= 0 && c->handle_move < 3)
    {
      const float mx = (CLAMP(event->x - inset, 0, width)) / (float)width;

      _rgblevels_move_handle(self, c->handle_move, mx, p->levels[c->channel], c->drag_start_percentage);
    }
  }
  else
  {
    c->handle_move = 0;
    const float mx = CLAMP(event->x - inset, 0, width) / (float)width;
    float dist = fabsf(p->levels[c->channel][0] - mx);
    for(int k = 1; k < 3; k++)
    {
      float d2 = fabsf(p->levels[c->channel][k] - mx);
      if(d2 < dist)
      {
        c->handle_move = k;
        dist = d2;
      }
    }

    darktable.control->element = c->handle_move;

    gtk_widget_queue_draw(widget);
  }

  return TRUE;
}

static gboolean _area_button_press_callback(GtkWidget *widget,
                                            GdkEventButton *event,
                                            dt_iop_module_t *self)
{
  // set active point
  if(event->button == 1)
  {
    if(darktable.develop->gui_module != self) dt_iop_request_focus(self);

    if(event->type == GDK_2BUTTON_PRESS)
    {
      _turn_selregion_picker_off(self);

      // Reset
      dt_iop_rgblevels_gui_data_t *c = (dt_iop_rgblevels_gui_data_t *)self->gui_data;
      dt_iop_rgblevels_params_t *p = (dt_iop_rgblevels_params_t *)self->params;
      const dt_iop_rgblevels_params_t *const default_params = (dt_iop_rgblevels_params_t *)self->default_params;

      for(int i = 0; i < 3; i++)
        p->levels[c->channel][i] = default_params->levels[c->channel][i];

      // Needed in case the user scrolls or drags immediately after a reset,
      // as drag_start_percentage is only updated when the mouse is moved.
      c->drag_start_percentage = 0.5;
      dt_dev_add_history_item(darktable.develop, self, TRUE);
      gtk_widget_queue_draw(self->widget);
    }
    else
    {
      _turn_selregion_picker_off(self);

      dt_iop_rgblevels_gui_data_t *c = (dt_iop_rgblevels_gui_data_t *)self->gui_data;
      c->dragging = 1;
    }
    return TRUE;
  }
  return FALSE;
}

static gboolean _area_button_release_callback(GtkWidget *widget,
                                              GdkEventButton *event,
                                              dt_iop_module_t *self)
{
  if(event->button == 1)
  {
    dt_iop_rgblevels_gui_data_t *c = (dt_iop_rgblevels_gui_data_t *)self->gui_data;
    c->dragging = 0;
    return TRUE;
  }
  return FALSE;
}

static gboolean _area_scroll_callback(GtkWidget *widget,
                                      GdkEventScroll *event,
                                      dt_iop_module_t *self)
{
  dt_iop_rgblevels_gui_data_t *c = (dt_iop_rgblevels_gui_data_t *)self->gui_data;
  dt_iop_rgblevels_params_t *p = (dt_iop_rgblevels_params_t *)self->params;

  if(dt_gui_ignore_scroll(event)) return FALSE;

  _turn_selregion_picker_off(self);

  if(c->dragging)
  {
    return FALSE;
  }

  if(darktable.develop->gui_module != self) dt_iop_request_focus(self);

  const float interval = 0.002 * dt_accel_get_speed_multiplier(widget, event->state);
  // Distance moved for each scroll event
  int delta_y;
  if(dt_gui_get_scroll_unit_deltas(event, NULL, &delta_y))
  {
    const float new_position = p->levels[c->channel][c->handle_move] - interval * delta_y;
    _rgblevels_move_handle(self, c->handle_move, new_position, p->levels[c->channel], c->drag_start_percentage);
    return TRUE;
  }

  return TRUE; // Ensure that scrolling the widget cannot move side panel
}

static void _auto_levels_callback(GtkButton *button,
                                  dt_iop_module_t *self)
{
  if(darktable.gui->reset) return;

  dt_iop_rgblevels_gui_data_t *g = (dt_iop_rgblevels_gui_data_t *)self->gui_data;

  dt_iop_request_focus(self);
  if(self->off)
  {
    gtk_toggle_button_set_active(GTK_TOGGLE_BUTTON(self->off), 1);
    dt_dev_add_history_item(darktable.develop, self, TRUE);
  }

  _turn_selregion_picker_off(self);

  dt_iop_gui_enter_critical_section(self);
  if(g->call_auto_levels == 0)
  {
    g->box_cood[0] = g->box_cood[1] = g->box_cood[2] = g->box_cood[3] = 0.f;
    g->call_auto_levels = 1;
  }
  dt_iop_gui_leave_critical_section(self);

  dt_dev_reprocess_all(self->dev);
}

static void _select_region_toggled_callback(GtkToggleButton *togglebutton,
                                            dt_iop_module_t *self)
{
  if(darktable.gui->reset) return;

  dt_iop_rgblevels_gui_data_t *g = (dt_iop_rgblevels_gui_data_t *)self->gui_data;

  dt_iop_request_focus(self);
  if(self->off)
  {
    gtk_toggle_button_set_active(GTK_TOGGLE_BUTTON(self->off), 1);
    dt_dev_add_history_item(darktable.develop, self, TRUE);
  }

  dt_iop_color_picker_reset(self, TRUE);

  dt_iop_gui_enter_critical_section(self);

  if(gtk_toggle_button_get_active(togglebutton))
  {
    g->draw_selected_region = 1;
  }
  else
    g->draw_selected_region = 0;

  g->posx_from = g->posx_to = g->posy_from = g->posy_to = 0;

  dt_iop_gui_leave_critical_section(self);
}

void gui_changed(dt_iop_module_t *self, GtkWidget *w, void *previous)
{
  dt_iop_rgblevels_gui_data_t *g = (dt_iop_rgblevels_gui_data_t *)self->gui_data;
  dt_iop_rgblevels_params_t *p = (dt_iop_rgblevels_params_t *)self->params;

  _turn_selregion_picker_off(self);

  if(w == g->cmb_autoscale)
  {
    g->channel = DT_IOP_RGBLEVELS_R;
    gtk_notebook_set_current_page(GTK_NOTEBOOK(g->channel_tabs), g->channel);

    _rgblevels_show_hide_controls(p, g);
  }
}

static void _tab_switch_callback(GtkNotebook *notebook,
                                 GtkWidget *page,
                                 const guint page_num,
                                 dt_iop_module_t *self)
{
  if(darktable.gui->reset) return;
  dt_iop_rgblevels_gui_data_t *g = (dt_iop_rgblevels_gui_data_t *)self->gui_data;

  g->channel = (dt_iop_rgblevels_channel_t)page_num;

  gtk_widget_queue_draw(self->widget);
}

static void _color_picker_callback(GtkWidget *button, dt_iop_module_t *self)
{
  _turn_select_region_off(self);
}

<<<<<<< HEAD
void color_picker_apply(dt_iop_module_t *self,
                        GtkWidget *picker,
                        dt_dev_pixelpipe_iop_t *piece)
=======
void color_picker_apply(dt_iop_module_t *self, GtkWidget *picker,
                        dt_dev_pixelpipe_t *pipe)
>>>>>>> 483d2453
{
  dt_iop_rgblevels_gui_data_t *c = (dt_iop_rgblevels_gui_data_t *)self->gui_data;
  dt_iop_rgblevels_params_t *p = (dt_iop_rgblevels_params_t *)self->params;

  const dt_iop_rgblevels_channel_t channel = c->channel;

  /* we need to save the last picked color to prevent flickering when
   * changing from one picker to another, as the picked_color value does not
   * update as rapidly */
  const float mean_picked_color = *self->picked_color;

  if(mean_picked_color != c->last_picked_color)
  {
    dt_aligned_pixel_t previous_color;
    previous_color[0] = p->levels[channel][0];
    previous_color[1] = p->levels[channel][1];
    previous_color[2] = p->levels[channel][2];

    c->last_picked_color = mean_picked_color;

    if(picker == c->blackpick)
    {
      if(mean_picked_color > p->levels[channel][1])
      {
        p->levels[channel][0] = p->levels[channel][1] - FLT_EPSILON;
      }
      else
      {
        p->levels[channel][0] = mean_picked_color;
      }
    }
    else if(picker == c->greypick)
    {
      if(mean_picked_color < p->levels[channel][0]
         || mean_picked_color > p->levels[channel][2])
      {
        p->levels[channel][1] = p->levels[channel][1];
      }
      else
      {
        p->levels[channel][1] = mean_picked_color;
      }
    }
    else if(picker == c->whitepick)
    {
      if(mean_picked_color < p->levels[channel][1])
      {
        p->levels[channel][2] = p->levels[channel][1] + FLT_EPSILON;
      }
      else
      {
        p->levels[channel][2] = mean_picked_color;
      }
    }

    if(previous_color[0] != p->levels[channel][0]
       || previous_color[1] != p->levels[channel][1]
       || previous_color[2] != p->levels[channel][2])
    {
      dt_dev_add_history_item(darktable.develop, self, TRUE);
    }
  }

}

void commit_params(dt_iop_module_t *self,
                   dt_iop_params_t *p1,
                   dt_dev_pixelpipe_t *pipe,
                   dt_dev_pixelpipe_iop_t *piece)
{
  dt_iop_rgblevels_data_t *d = (dt_iop_rgblevels_data_t *)piece->data;
  dt_iop_rgblevels_params_t *p = (dt_iop_rgblevels_params_t *)p1;

  if(pipe->type & DT_DEV_PIXELPIPE_PREVIEW)
    piece->request_histogram |= DT_REQUEST_ON;
  else
    piece->request_histogram &= ~DT_REQUEST_ON;

  piece->request_histogram |= DT_REQUEST_EXPANDED;

  memcpy(&(d->params), p, sizeof(dt_iop_rgblevels_params_t));

  for(int i = 0; i < DT_IOP_RGBLEVELS_MAX_CHANNELS; i++)
  {
    for(int c = 0; c < 3; c++)
    {
      if(d->params.autoscale == DT_IOP_RGBLEVELS_LINKED_CHANNELS)
        d->params.levels[i][c] = p->levels[0][c];
      else
        d->params.levels[i][c] = p->levels[i][c];
    }
  }

  _compute_lut(piece);
}

void init_pipe(dt_iop_module_t *self, dt_dev_pixelpipe_t *pipe,
               dt_dev_pixelpipe_iop_t *piece)
{
  piece->data = malloc(sizeof(dt_iop_rgblevels_data_t));
}

void cleanup_pipe(dt_iop_module_t *self, dt_dev_pixelpipe_t *pipe,
                  dt_dev_pixelpipe_iop_t *piece)
{
  // clean up everything again.
  free(piece->data);
  piece->data = NULL;
}

void gui_update(dt_iop_module_t *self)
{
  dt_iop_rgblevels_params_t *p = (dt_iop_rgblevels_params_t *)self->params;
  dt_iop_rgblevels_gui_data_t *g = (dt_iop_rgblevels_gui_data_t *)self->gui_data;

  dt_bauhaus_combobox_set(g->cmb_autoscale, p->autoscale);
  dt_bauhaus_combobox_set(g->cmb_preserve_colors, p->preserve_colors);
  gtk_toggle_button_set_active(GTK_TOGGLE_BUTTON(g->bt_select_region),
                               g->draw_selected_region);
  _rgblevels_show_hide_controls(p, g);

  gtk_widget_queue_draw(self->widget);
}

void gui_focus(struct dt_iop_module_t *self, gboolean in)
{
  if(!in) _turn_select_region_off(self);
}

void gui_reset(struct dt_iop_module_t *self)
{
  dt_iop_rgblevels_gui_data_t *g = (dt_iop_rgblevels_gui_data_t *)self->gui_data;

  _turn_selregion_picker_off(self);

  g->channel = DT_IOP_RGBLEVELS_R;

  gtk_widget_queue_draw(self->widget);
}

void init(dt_iop_module_t *self)
{
  dt_iop_default_init(self);

  self->request_histogram |= (DT_REQUEST_ON | DT_REQUEST_EXPANDED);

  dt_iop_rgblevels_params_t *d = self->default_params;

  for(int c = 0; c < DT_IOP_RGBLEVELS_MAX_CHANNELS; c++)
  {
    d->levels[c][0] = RGBLEVELS_MIN;
    d->levels[c][1] = RGBLEVELS_MID;
    d->levels[c][2] = RGBLEVELS_MAX;
  }
}

void init_global(dt_iop_module_so_t *self)
{
  const int program = 29; // rgblevels.cl, from programs.conf
  dt_iop_rgblevels_global_data_t *gd
      = (dt_iop_rgblevels_global_data_t *)malloc(sizeof(dt_iop_rgblevels_global_data_t));
  self->data = gd;
  gd->kernel_levels = dt_opencl_create_kernel(program, "rgblevels");
}

void cleanup_global(dt_iop_module_so_t *self)
{
  dt_iop_rgblevels_global_data_t *gd = (dt_iop_rgblevels_global_data_t *)self->data;
  dt_opencl_free_kernel(gd->kernel_levels);
  free(self->data);
  self->data = NULL;
}

void change_image(struct dt_iop_module_t *self)
{
  dt_iop_rgblevels_gui_data_t *g = (dt_iop_rgblevels_gui_data_t *)self->gui_data;

  g->channel = DT_IOP_RGBLEVELS_R;
  g->call_auto_levels = 0;
  g->draw_selected_region = 0;
  g->posx_from = g->posx_to = g->posy_from = g->posy_to = 0.f;
  g->box_cood[0] = g->box_cood[1] = g->box_cood[2] = g->box_cood[3] = 0.f;
  g->button_down = 0;
}

const dt_action_element_def_t _action_elements_levels[]
  = { { N_("black"), dt_action_effect_value },
      { N_("gray" ), dt_action_effect_value },
      { N_("white"), dt_action_effect_value },
      { NULL } };

static float _action_process(gpointer target,
                             const dt_action_element_t element,
                             const dt_action_effect_t effect,
                             float move_size)
{
  dt_iop_module_t *self = g_object_get_data(G_OBJECT(target), "iop-instance");
  dt_iop_rgblevels_gui_data_t *c = (dt_iop_rgblevels_gui_data_t *)self->gui_data;
  dt_iop_rgblevels_params_t *p = (dt_iop_rgblevels_params_t *)self->params;

  if(DT_PERFORM_ACTION(move_size))
  {
    float bottop = -1e6;
    switch(effect)
    {
    case DT_ACTION_EFFECT_RESET:
      p->levels[c->channel][0] = RGBLEVELS_MIN;
      p->levels[c->channel][1] = RGBLEVELS_MID;
      p->levels[c->channel][2] = RGBLEVELS_MAX;
      gtk_widget_queue_draw(target);
      break;
    case DT_ACTION_EFFECT_BOTTOM:
      bottop *= -1;
    case DT_ACTION_EFFECT_TOP:
      move_size = bottop;
    case DT_ACTION_EFFECT_DOWN:
      move_size *= -1;
    case DT_ACTION_EFFECT_UP:
      c->drag_start_percentage = (p->levels[c->channel][1] - p->levels[c->channel][0]) / (p->levels[c->channel][2] - p->levels[c->channel][0]);

      const float interval = 0.02; // Distance moved for each scroll event
      const float new_position = p->levels[c->channel][element] + interval * move_size;
      _rgblevels_move_handle(self, element, new_position, p->levels[c->channel], c->drag_start_percentage);
    default:
      dt_print(DT_DEBUG_ALWAYS,
               "[_action_process_tabs] unknown shortcut effect (%d) for levels\n", effect);
      break;
    }

    gchar *text = g_strdup_printf("%s %.2f",
                                  _action_elements_levels[element].name,
                                  p->levels[c->channel][element]);
    dt_action_widget_toast(DT_ACTION(self), target, text);
    g_free(text);
  }

  return p->levels[c->channel][element];
}

const dt_action_def_t _action_def_levels
  = { N_("levels"),
      _action_process,
      _action_elements_levels };

void gui_init(dt_iop_module_t *self)
{
  dt_iop_rgblevels_gui_data_t *c = IOP_GUI_ALLOC(rgblevels);

  change_image(self);

  c->mouse_x = c->mouse_y = -1.0;
  c->dragging = 0;
  c->last_picked_color = -1;

  c->cmb_autoscale = dt_bauhaus_combobox_from_params(self, "autoscale");
  gtk_widget_set_tooltip_text(c->cmb_autoscale,
                              _("choose between linked and independent channels."));

  c->channel_tabs = GTK_NOTEBOOK(gtk_notebook_new());
  dt_action_define_iop(self, NULL, N_("channel"),
                       GTK_WIDGET(c->channel_tabs), &dt_action_def_tabs_rgb);
  dt_ui_notebook_page(c->channel_tabs, N_("R"), _("curve nodes for r channel"));
  dt_ui_notebook_page(c->channel_tabs, N_("G"), _("curve nodes for g channel"));
  dt_ui_notebook_page(c->channel_tabs, N_("B"), _("curve nodes for b channel"));
  g_signal_connect(G_OBJECT(c->channel_tabs), "switch_page",
                   G_CALLBACK(_tab_switch_callback), self);
  gtk_box_pack_start(GTK_BOX(self->widget), GTK_WIDGET(c->channel_tabs), FALSE, FALSE, 0);

  c->area = GTK_DRAWING_AREA(dt_ui_resize_wrap
                             (NULL, 0, "plugins/darkroom/rgblevels/aspect_percent"));

  gtk_box_pack_start(GTK_BOX(self->widget), GTK_WIDGET(c->area), TRUE, TRUE, 0);

  g_object_set_data(G_OBJECT(c->area), "iop-instance", self);
  dt_action_define_iop(self, NULL, N_("levels"), GTK_WIDGET(c->area), &_action_def_levels);

  gtk_widget_set_tooltip_text(GTK_WIDGET(c->area),
                              _("drag handles to set black, gray, and white points. "
                                "operates on L channel."));
  g_signal_connect(G_OBJECT(c->area), "draw",
                   G_CALLBACK(_area_draw_callback), self);
  g_signal_connect(G_OBJECT(c->area), "button-press-event",
                   G_CALLBACK(_area_button_press_callback), self);
  g_signal_connect(G_OBJECT(c->area), "button-release-event",
                   G_CALLBACK(_area_button_release_callback), self);
  g_signal_connect(G_OBJECT(c->area), "motion-notify-event",
                   G_CALLBACK(_area_motion_notify_callback), self);
  g_signal_connect(G_OBJECT(c->area), "leave-notify-event",
                   G_CALLBACK(_area_leave_notify_callback), self);
  g_signal_connect(G_OBJECT(c->area), "scroll-event",
                   G_CALLBACK(_area_scroll_callback), self);

  c->blackpick = dt_color_picker_new(self, DT_COLOR_PICKER_POINT, NULL);
  dt_action_define_iop(self, N_("pickers"), N_("black"), c->blackpick,
                       &dt_action_def_toggle);
  gtk_widget_set_tooltip_text(c->blackpick, _("pick black point from image"));
  gtk_widget_set_name(GTK_WIDGET(c->blackpick), "picker-black");
  g_signal_connect(G_OBJECT(c->blackpick), "toggled",
                   G_CALLBACK(_color_picker_callback), self);

  c->greypick = dt_color_picker_new(self, DT_COLOR_PICKER_POINT, NULL);
  dt_action_define_iop(self, N_("pickers"), N_("gray"), c->greypick,
                       &dt_action_def_toggle);
  gtk_widget_set_tooltip_text(c->greypick, _("pick medium gray point from image"));
  gtk_widget_set_name(GTK_WIDGET(c->greypick), "picker-grey");
  g_signal_connect(G_OBJECT(c->greypick), "toggled",
                   G_CALLBACK(_color_picker_callback), self);

  c->whitepick = dt_color_picker_new(self, DT_COLOR_PICKER_POINT, NULL);
  dt_action_define_iop(self, N_("pickers"), N_("white"), c->whitepick,
                       &dt_action_def_toggle);
  gtk_widget_set_tooltip_text(c->whitepick, _("pick white point from image"));
  gtk_widget_set_name(GTK_WIDGET(c->whitepick), "picker-white");
  g_signal_connect(G_OBJECT(c->whitepick), "toggled",
                   G_CALLBACK(_color_picker_callback), self);

  GtkWidget *pick_hbox = gtk_box_new(GTK_ORIENTATION_HORIZONTAL, 0);
  gtk_box_pack_start(GTK_BOX(pick_hbox), GTK_WIDGET(c->blackpick), TRUE, TRUE, 0);
  gtk_box_pack_start(GTK_BOX(pick_hbox), GTK_WIDGET(c->greypick ), TRUE, TRUE, 0);
  gtk_box_pack_start(GTK_BOX(pick_hbox), GTK_WIDGET(c->whitepick), TRUE, TRUE, 0);

  gtk_box_pack_start(GTK_BOX(self->widget), pick_hbox, TRUE, TRUE, 0);

  c->bt_auto_levels = gtk_button_new_with_label(_("auto"));
  dt_action_define_iop(self, NULL, N_("auto levels"), c->bt_auto_levels,
                       &dt_action_def_button);
  gtk_widget_set_tooltip_text(c->bt_auto_levels, _("apply auto levels"));

  c->bt_select_region = dtgtk_togglebutton_new(dtgtk_cairo_paint_colorpicker, 0, NULL);
  dt_gui_add_class(c->bt_select_region, "dt_transparent_background");
  dt_action_define_iop(self, NULL, N_("auto region"), c->bt_select_region,
                       &dt_action_def_toggle);
  gtk_widget_set_tooltip_text(c->bt_select_region,
                              _("apply auto levels based on a region defined by the user\n"
                                "click and drag to draw the area\n"
                                "right click to cancel"));

  GtkWidget *autolevels_box =
    gtk_box_new(GTK_ORIENTATION_HORIZONTAL, DT_PIXEL_APPLY_DPI(10));
  gtk_box_pack_start(GTK_BOX(autolevels_box), c->bt_auto_levels, TRUE, TRUE, 0);
  gtk_box_pack_start(GTK_BOX(autolevels_box), c->bt_select_region, TRUE, TRUE, 0);

  gtk_box_pack_start(GTK_BOX(self->widget), autolevels_box, TRUE, TRUE, 0);

  g_signal_connect(G_OBJECT(c->bt_auto_levels), "clicked",
                   G_CALLBACK(_auto_levels_callback), self);
  g_signal_connect(G_OBJECT(c->bt_select_region), "toggled",
                   G_CALLBACK(_select_region_toggled_callback), self);

  c->cmb_preserve_colors = dt_bauhaus_combobox_from_params(self, "preserve_colors");
  gtk_widget_set_tooltip_text(c->cmb_preserve_colors,
                              _("method to preserve colors when applying contrast"));

  // add signal handler for preview pipe finish
  DT_DEBUG_CONTROL_SIGNAL_CONNECT(darktable.signals,
                                  DT_SIGNAL_DEVELOP_PREVIEW_PIPE_FINISHED,
                                  G_CALLBACK(_develop_ui_pipe_finished_callback), self);
}

void gui_cleanup(dt_iop_module_t *self)
{
  DT_DEBUG_CONTROL_SIGNAL_DISCONNECT(darktable.signals,
                                     G_CALLBACK(_develop_ui_pipe_finished_callback), self);

  IOP_GUI_FREE;
}

static void _get_selected_area(struct dt_iop_module_t *self,
                               dt_dev_pixelpipe_iop_t *piece,
                               dt_iop_rgblevels_gui_data_t *g,
                               const dt_iop_roi_t *const roi_in,
                               int *box_out)
{
  box_out[0] = box_out[1] = box_out[2] = box_out[3] = 0;

  if(g)
  {
    const int width = roi_in->width;
    const int height = roi_in->height;
    dt_boundingbox_t box_cood = { g->box_cood[0], g->box_cood[1],
                                  g->box_cood[2], g->box_cood[3] };

    box_cood[0] *= piece->pipe->iwidth;
    box_cood[1] *= piece->pipe->iheight;
    box_cood[2] *= piece->pipe->iwidth;
    box_cood[3] *= piece->pipe->iheight;

    dt_dev_distort_transform_plus(self->dev, piece->pipe, self->iop_order,
                                  DT_DEV_TRANSFORM_DIR_BACK_INCL,
                                  box_cood, 2);

    box_cood[0] *= roi_in->scale;
    box_cood[1] *= roi_in->scale;
    box_cood[2] *= roi_in->scale;
    box_cood[3] *= roi_in->scale;

    box_cood[0] -= roi_in->x;
    box_cood[1] -= roi_in->y;
    box_cood[2] -= roi_in->x;
    box_cood[3] -= roi_in->y;

    int DT_ALIGNED_ARRAY box[4];

    // re-order edges of bounding box
    box[0] = fminf(box_cood[0], box_cood[2]);
    box[1] = fminf(box_cood[1], box_cood[3]);
    box[2] = fmaxf(box_cood[0], box_cood[2]);
    box[3] = fmaxf(box_cood[1], box_cood[3]);

    // do not continue if box is completely outside of roi
    if(!(box[0] >= width || box[1] >= height || box[2] < 0 || box[3] < 0))
    {
      // clamp bounding box to roi
      for(int k = 0; k < 4; k += 2) box[k] = MIN(width - 1, MAX(0, box[k]));
      for(int k = 1; k < 4; k += 2) box[k] = MIN(height - 1, MAX(0, box[k]));

      // safety check: area needs to have minimum 1 pixel width and height
      if(!(box[2] - box[0] < 1 || box[3] - box[1] < 1))
      {
        box_out[0] = box[0];
        box_out[1] = box[1];
        box_out[2] = box[2];
        box_out[3] = box[3];
      }
    }
  }
}

static void _auto_levels(const float *const img,
                         const int width,
                         const int height,
                         int *box_area,
                         dt_iop_rgblevels_params_t *p,
                         const int _channel,
                         const dt_iop_order_iccprofile_info_t *const work_profile)
{
  int y_from, y_to, x_from, x_to;
  const int ch = 4;
  const int channel =
    (p->autoscale == DT_IOP_RGBLEVELS_INDEPENDENT_CHANNELS) ? _channel : 0;
  if(box_area[2] > box_area[0] && box_area[3] > box_area[1])
  {
    y_from = box_area[1];
    y_to = box_area[3];
    x_from = box_area[0];
    x_to = box_area[2];
  }
  else
  {
    y_from = 0;
    y_to = height - 1;
    x_from = 0;
    x_to = width - 1;
  }

  float max = -FLT_MAX;
  float min = FLT_MAX;

  for(int y = y_from; y <= y_to; y++)
  {
    const float *const in = img + ch * width * y;
    for(int x = x_from; x <= x_to; x++)
    {
      const float *const pixel = in + x * ch;

      if(p->autoscale == DT_IOP_RGBLEVELS_INDEPENDENT_CHANNELS
         || p->preserve_colors == DT_RGB_NORM_NONE)
      {
        if(p->autoscale == DT_IOP_RGBLEVELS_INDEPENDENT_CHANNELS)
        {
          if(pixel[channel] >= 0.f)
          {
            max = fmaxf(max, pixel[channel]);
            min = fminf(min, pixel[channel]);
          }
        }
        else
        {
          for(int c = 0; c < 3; c++)
          {
            if(pixel[c] >= 0.f)
            {
              max = fmaxf(max, pixel[c]);
              min = fminf(min, pixel[c]);
            }
          }
        }
      }
      else
      {
        const float lum = dt_rgb_norm(pixel, p->preserve_colors, work_profile);
        if(lum >= 0.f)
        {
          max = fmaxf(max, lum);
          min = fminf(min, lum);
        }
      }
    }
  }

  p->levels[channel][0] = CLAMP(min, 0.f, 1.f);
  p->levels[channel][2] = CLAMP(max, 0.f, 1.f);
  p->levels[channel][1] = (p->levels[channel][2] + p->levels[channel][0]) / 2.f;
}

void process(dt_iop_module_t *self,
             dt_dev_pixelpipe_iop_t *piece,
             const void *const ivoid,
             void *const ovoid,
             const dt_iop_roi_t *const roi_in,
             const dt_iop_roi_t *const roi_out)
{
  if(!dt_iop_have_required_input_format(4 /*we need full-color pixels*/,
                                        self, piece->colors,
                                        ivoid, ovoid, roi_in, roi_out))
    return; // image has been copied through to output and module's
            // trouble flag has been updated

  const dt_iop_rgblevels_data_t *const d = (dt_iop_rgblevels_data_t *)piece->data;
  dt_iop_rgblevels_params_t *p = (dt_iop_rgblevels_params_t *)&d->params;
  dt_iop_rgblevels_gui_data_t *g = (dt_iop_rgblevels_gui_data_t *)self->gui_data;
  const dt_iop_order_iccprofile_info_t *const work_profile =
    dt_ioppr_get_pipe_work_profile_info(piece->pipe);

  // process auto levels
  if(g && (piece->pipe->type & DT_DEV_PIXELPIPE_PREVIEW))
  {
    dt_iop_gui_enter_critical_section(self);
    if(g->call_auto_levels == 1 && !darktable.gui->reset)
    {
      g->call_auto_levels = -1;

      dt_iop_gui_leave_critical_section(self);

      memcpy(&g->params, p, sizeof(dt_iop_rgblevels_params_t));

      int box[4] = { 0 };
      _get_selected_area(self, piece, g, roi_in, box);
      _auto_levels((const float *const)ivoid, roi_in->width, roi_in->height, box,
                   &(g->params), g->channel, work_profile);

      dt_iop_gui_enter_critical_section(self);
      g->call_auto_levels = 2;
      dt_iop_gui_leave_critical_section(self);
    }
    else
    {
      dt_iop_gui_leave_critical_section(self);
    }
  }

  const dt_aligned_pixel_t mult =
    { 1.f / (d->params.levels[0][2] - d->params.levels[0][0]),
      1.f / (d->params.levels[1][2] - d->params.levels[1][0]),
      1.f / (d->params.levels[2][2] - d->params.levels[2][0]) };

  const size_t npixels = (size_t)roi_out->width * roi_out->height;
  const float *const restrict in = (const float*)ivoid;
  float *const restrict out = (float*)ovoid;
  if(d->params.autoscale == DT_IOP_RGBLEVELS_INDEPENDENT_CHANNELS
     || d->params.preserve_colors == DT_RGB_NORM_NONE)
  {
    const dt_aligned_pixel_t min_levels
      = { d->params.levels[0][0], d->params.levels[1][0], d->params.levels[2][0], 0.0f };
    const dt_aligned_pixel_t max_levels
      = { d->params.levels[0][2], d->params.levels[1][2], d->params.levels[2][2], 1.0f };
#ifdef _OPENMP
#pragma omp parallel for default(none) \
  dt_omp_firstprivate(npixels, in, out, work_profile, d, mult, min_levels, max_levels) \
  schedule(static)
#endif
    for(int k = 0; k < 4U*npixels; k += 4)
    {
      for(int c = 0; c < 3; c++)
      {
        const float L_in = in[k+c];

        if(L_in <= min_levels[c])
        {
          // Anything below the lower threshold just clips to zero
          out[k+c] = 0.0f;
        }
        else if(L_in >= max_levels[c])
        {
          // above the upper limit we extrapolate using the gamma value
          const float percentage = (L_in - min_levels[c]) * mult[c];
          out[k+c] = powf(percentage, d->inv_gamma[c]);
        }
        else
        {
          // Within the expected input range we can use the lookup table
          const float percentage = (L_in - min_levels[c]) * mult[c];
          out[k+c] = d->lut[c][CLAMP((int)(percentage * 0x10000ul), 0, 0xffff)];
        }
      }
    }
  }
  else
  {
    const int ch_levels = 0;
    const float mult_ch = mult[ch_levels];
    const float *const restrict levels = d->params.levels[ch_levels];
    const float min_level = levels[0];
    const float max_level = levels[2];
    static const dt_aligned_pixel_t zero = { 0.0f, 0.0f, 0.0f, 0.0f };
#ifdef _OPENMP
#pragma omp parallel for default(none) \
  dt_omp_firstprivate(npixels, in, out, work_profile, d, min_level, max_level, \
                      mult_ch, ch_levels, zero)                         \
  schedule(static)
#endif
    for(int k = 0; k < 4U*npixels; k += 4)
    {
      const float lum = dt_rgb_norm(in+k, d->params.preserve_colors, work_profile);
      if(lum > min_level)
      {
        float curve_lum;
        const float percentage = (lum - min_level) * mult_ch;
        if(lum >= max_level)
        {
          curve_lum = powf(percentage, d->inv_gamma[ch_levels]);
        }
        else
        {
          // Within the expected input range we can use the lookup table
          curve_lum = d->lut[ch_levels][CLAMP((int)(percentage * 0x10000ul), 0, 0xffff)];
        }

        const float ratio = curve_lum / lum;
        dt_aligned_pixel_t res;

        for_each_channel(c,aligned(in,out:16))
        {
          res[c] = (ratio * in[k+c]);
        }
        copy_pixel_nontemporal(out + k, res);
      }
      else
      {
        copy_pixel_nontemporal(out + k, zero);
      }
    }
    dt_omploop_sfence(); // ensure nontemporal writes are flushed before continuing
  }
}

#ifdef HAVE_OPENCL
int process_cl(dt_iop_module_t *self,
               dt_dev_pixelpipe_iop_t *piece,
               cl_mem dev_in,
               cl_mem dev_out,
               const dt_iop_roi_t *const roi_in,
               const dt_iop_roi_t *const roi_out)
{
  const dt_iop_order_iccprofile_info_t *const work_profile =
    dt_ioppr_get_pipe_work_profile_info(piece->pipe);

  const int ch = piece->colors;
  dt_iop_rgblevels_data_t *d = (dt_iop_rgblevels_data_t *)piece->data;
  dt_iop_rgblevels_params_t *p = (dt_iop_rgblevels_params_t *)&d->params;
  dt_iop_rgblevels_gui_data_t *g = (dt_iop_rgblevels_gui_data_t *)self->gui_data;
  dt_iop_rgblevels_global_data_t *gd = (dt_iop_rgblevels_global_data_t *)self->global_data;

  cl_int err = CL_SUCCESS;

  float *src_buffer = NULL;

  cl_mem dev_lutr = NULL;
  cl_mem dev_lutg = NULL;
  cl_mem dev_lutb = NULL;

  cl_mem dev_levels = NULL;
  cl_mem dev_inv_gamma = NULL;

  cl_mem dev_profile_info = NULL;
  cl_mem dev_profile_lut = NULL;
  dt_colorspaces_iccprofile_info_cl_t *profile_info_cl;
  cl_float *profile_lut_cl = NULL;

  const int use_work_profile = (work_profile == NULL) ? 0 : 1;

  const int devid = piece->pipe->devid;

  const int width = roi_out->width;
  const int height = roi_out->height;

  // process auto levels
  if(g && (piece->pipe->type & DT_DEV_PIXELPIPE_PREVIEW))
  {
    dt_iop_gui_enter_critical_section(self);
    if(g->call_auto_levels == 1 && !darktable.gui->reset)
    {
      g->call_auto_levels = -1;

      dt_iop_gui_leave_critical_section(self);

      // get the image, this works only in C
      src_buffer = dt_alloc_align_float((size_t)ch * width * height);
      if(src_buffer == NULL)
      {
        dt_print(DT_DEBUG_ALWAYS,
                 "[rgblevels process_cl] error allocating memory for temp table 1\n");
        err = CL_MEM_OBJECT_ALLOCATION_FAILURE;
        goto cleanup;
      }

      err = dt_opencl_copy_device_to_host(devid, src_buffer,
                                          dev_in, width, height, ch * sizeof(float));
      if(err != CL_SUCCESS)
      {
        dt_print(DT_DEBUG_ALWAYS,
                 "[rgblevels process_cl] error allocating memory for temp table 2\n");
        goto cleanup;
      }

      memcpy(&g->params, p, sizeof(dt_iop_rgblevels_params_t));

      int box[4] = { 0 };
      _get_selected_area(self, piece, g, roi_in, box);
      _auto_levels(src_buffer, roi_in->width, roi_in->height, box,
                   &(g->params), g->channel, work_profile);

      dt_free_align(src_buffer);
      src_buffer = NULL;

      dt_iop_gui_enter_critical_section(self);
      g->call_auto_levels = 2;
      dt_iop_gui_leave_critical_section(self);
    }
    else
    {
      dt_iop_gui_leave_critical_section(self);
    }
  }

  const int autoscale = d->params.autoscale;
  const int preserve_colors = d->params.preserve_colors;

  dev_lutr = dt_opencl_copy_host_to_device(devid, d->lut[0], 256, 256, sizeof(float));
  if(dev_lutr == NULL)
  {
    dt_print(DT_DEBUG_ALWAYS, "[rgblevels process_cl] error allocating memory 1\n");
    err = CL_MEM_OBJECT_ALLOCATION_FAILURE;
    goto cleanup;
  }
  dev_lutg = dt_opencl_copy_host_to_device(devid, d->lut[1], 256, 256, sizeof(float));
  if(dev_lutg == NULL)
  {
    dt_print(DT_DEBUG_ALWAYS, "[rgblevels process_cl] error allocating memory 2\n");
    err = CL_MEM_OBJECT_ALLOCATION_FAILURE;
    goto cleanup;
  }
  dev_lutb = dt_opencl_copy_host_to_device(devid, d->lut[2], 256, 256, sizeof(float));
  if(dev_lutb == NULL)
  {
    dt_print(DT_DEBUG_ALWAYS, "[rgblevels process_cl] error allocating memory 3\n");
    err = CL_MEM_OBJECT_ALLOCATION_FAILURE;
    goto cleanup;
  }

  dev_levels = dt_opencl_copy_host_to_device_constant
    (devid, sizeof(float) * 3 * 3, (float *)d->params.levels);
  if(dev_levels == NULL)
  {
    dt_print(DT_DEBUG_ALWAYS, "[rgblevels process_cl] error allocating memory 4\n");
    err = CL_MEM_OBJECT_ALLOCATION_FAILURE;
    goto cleanup;
  }

  dev_inv_gamma = dt_opencl_copy_host_to_device_constant
    (devid, sizeof(float) * 3, (float *)d->inv_gamma);
  if(dev_inv_gamma == NULL)
  {
    dt_print(DT_DEBUG_ALWAYS, "[rgblevels process_cl] error allocating memory 5\n");
    err = CL_MEM_OBJECT_ALLOCATION_FAILURE;
    goto cleanup;
  }

  err = dt_ioppr_build_iccprofile_params_cl(work_profile, devid,
                                            &profile_info_cl, &profile_lut_cl,
                                            &dev_profile_info, &dev_profile_lut);
  if(err != CL_SUCCESS) goto cleanup;

  err = dt_opencl_enqueue_kernel_2d_args
    (devid, gd->kernel_levels, width, height,
     CLARG(dev_in), CLARG(dev_out), CLARG(width), CLARG(height),
     CLARG(autoscale), CLARG(preserve_colors),
     CLARG(dev_lutr), CLARG(dev_lutg), CLARG(dev_lutb),
     CLARG(dev_levels), CLARG(dev_inv_gamma), CLARG(dev_profile_info),
     CLARG(dev_profile_lut), CLARG(use_work_profile));
  if(err != CL_SUCCESS)
  {
    dt_print(DT_DEBUG_ALWAYS,
             "[rgblevels process_cl] error %i enqueue kernel\n", err);
    goto cleanup;
  }

cleanup:
  if(dev_lutr) dt_opencl_release_mem_object(dev_lutr);
  if(dev_lutg) dt_opencl_release_mem_object(dev_lutg);
  if(dev_lutb) dt_opencl_release_mem_object(dev_lutb);
  if(dev_levels) dt_opencl_release_mem_object(dev_levels);
  if(dev_inv_gamma) dt_opencl_release_mem_object(dev_inv_gamma);
  dt_ioppr_free_iccprofile_params_cl(&profile_info_cl,
                                     &profile_lut_cl, &dev_profile_info, &dev_profile_lut);

  if(src_buffer) dt_free_align(src_buffer);

  if(err != CL_SUCCESS) dt_print(DT_DEBUG_OPENCL,
                                 "[opencl_rgblevels] couldn't enqueue kernel! %s\n",
                                 cl_errstr(err));

  return (err == CL_SUCCESS) ? TRUE : FALSE;
}
#endif

// clang-format off
// modelines: These editor modelines have been set for all relevant files by tools/update_modelines.py
// vim: shiftwidth=2 expandtab tabstop=2 cindent
// kate: tab-indents: off; indent-width 2; replace-tabs on; indent-mode cstyle; remove-trailing-spaces modified;
// clang-format on<|MERGE_RESOLUTION|>--- conflicted
+++ resolved
@@ -781,14 +781,9 @@
   _turn_select_region_off(self);
 }
 
-<<<<<<< HEAD
 void color_picker_apply(dt_iop_module_t *self,
                         GtkWidget *picker,
-                        dt_dev_pixelpipe_iop_t *piece)
-=======
-void color_picker_apply(dt_iop_module_t *self, GtkWidget *picker,
                         dt_dev_pixelpipe_t *pipe)
->>>>>>> 483d2453
 {
   dt_iop_rgblevels_gui_data_t *c = (dt_iop_rgblevels_gui_data_t *)self->gui_data;
   dt_iop_rgblevels_params_t *p = (dt_iop_rgblevels_params_t *)self->params;

/*
    This file is part of darktable,
    copyright (c) 2009--2010 johannes hanika.

    darktable is free software: you can redistribute it and/or modify
    it under the terms of the GNU General Public License as published by
    the Free Software Foundation, either version 3 of the License, or
    (at your option) any later version.

    darktable is distributed in the hope that it will be useful,
    but WITHOUT ANY WARRANTY; without even the implied warranty of
    MERCHANTABILITY or FITNESS FOR A PARTICULAR PURPOSE.  See the
    GNU General Public License for more details.

    You should have received a copy of the GNU General Public License
    along with darktable.  If not, see <http://www.gnu.org/licenses/>.
*/
#ifndef DARKTABLE_DEVELOP_H
#define DARKTABLE_DEVELOP_H

#include <inttypes.h>
#include <cairo.h>
#include <glib.h>

#include "common/dtpthread.h"
#include "control/settings.h"
#include "develop/imageop.h"
#include "common/image.h"

extern uint8_t dt_dev_default_gamma[0x10000];
extern float dt_dev_de_gamma[0x100];

struct dt_iop_module_t;
struct dt_iop_params_t;
typedef struct dt_dev_history_item_t
{
  struct dt_iop_module_t *module; // pointer to image operation module
  int32_t enabled;                // switched respective module on/off
  struct dt_iop_params_t *params; // parameters for this operation
  struct dt_develop_blend_params_t *blend_params;
}
dt_dev_history_item_t;

struct dt_dev_pixelpipe_t;
struct dt_iop_module_t;
typedef struct dt_develop_t
{
  int32_t gui_attached; // != 0 if the gui should be notified of changes in hist stack and modules should be gui_init'ed.
  int32_t gui_leaving;  // set if everything is scheduled to shut down.
  int32_t gui_synch; // set by the render threads if gui_update should be called in the modules.
  int32_t image_loading, image_dirty;
  int32_t image_force_reload;
  int32_t preview_loading, preview_dirty, preview_input_changed;
  uint32_t timestamp;
  struct dt_iop_module_t *gui_module; // this module claims gui expose/event callbacks.
  float preview_downsampling; // < 1.0: optionally downsample preview

  // width, height: dimensions of window
  // capwidth, capheight: actual dimensions of scaled image inside window.
  int32_t width, height, capwidth, capheight, capwidth_preview, capheight_preview;

  // image processing pipeline with caching
  struct dt_dev_pixelpipe_t *pipe, *preview_pipe;

  // image under consideration.
  dt_image_t *image;
  int32_t mipf_width, mipf_height;
  float   *mipf, mipf_exact_width, mipf_exact_height;

  // history stack
  dt_pthread_mutex_t history_mutex;
  int32_t history_end;
  GList *history;

  // operations pipeline
  int32_t iop_instance;
  GList *iop;

  // histogram for display.
  float *histogram, *histogram_pre;
  float histogram_max, histogram_pre_max;
  uint8_t gamma[0x100];

<<<<<<< HEAD
  // list of closures for the keyboard accelerators
  GSList *closures;
=======
  /* proxy for communication between plugins and develop/darkroom */
  struct {

    /* 
     * exposure plugin hooks, used by histogram dragging functions 
     */
    struct {
      struct dt_iop_module_t *module;
      void  (*set_white)(struct dt_iop_module_t *exp, const float white);
      float (*get_white)(struct dt_iop_module_t *exp);
      void  (*set_black)(struct dt_iop_module_t *exp, const float black);
      float (*get_black)(struct dt_iop_module_t *exp);
    } exposure;

    /*
     * modulegroups plugin hooks
     */
    struct {
      struct dt_lib_module_t *module;
      /* switch module group */
      void (*set)(struct dt_lib_module_t *self, uint32_t group);
      /* get current module group */
      uint32_t (*get)(struct dt_lib_module_t *self);
    } modulegroups;

    /* 
     * snapshots plugin hooks 
     */
    struct {
      /* this flag is set by snapshot plugin to signal that expose of darkroom
	 should store cairo surface as snapshot to disk using filename.
      */
      gboolean request;
      const gchar *filename;
    } snapshot;

  } proxy;

>>>>>>> dea9186d
}
dt_develop_t;

void dt_dev_init(dt_develop_t *dev, int32_t gui_attached);
void dt_dev_cleanup(dt_develop_t *dev);

void dt_dev_raw_load(dt_develop_t *dev, dt_image_t *img);
void dt_dev_raw_reload(dt_develop_t *dev);
void dt_dev_process_image_job(dt_develop_t *dev);
void dt_dev_process_preview_job(dt_develop_t *dev);
// launch jobs above
void dt_dev_process_image(dt_develop_t *dev);
void dt_dev_process_preview(dt_develop_t *dev);
// directly in this thread process mipf->mip4..0
void dt_dev_process_to_mip(dt_develop_t *dev);

void dt_dev_load_image(dt_develop_t *dev, struct dt_image_t *img);
void dt_dev_load_preview(dt_develop_t *dev, struct dt_image_t *image);
/** checks if provided imgid is the image currently in develop */
int dt_dev_is_current_image(dt_develop_t *dev, int imgid);
void dt_dev_add_history_item(dt_develop_t *dev, struct dt_iop_module_t *module, gboolean enable);
void dt_dev_reload_history_items(dt_develop_t *dev);
void dt_dev_pop_history_items(dt_develop_t *dev, int32_t cnt);
void dt_dev_write_history(dt_develop_t *dev);
void dt_dev_read_history(dt_develop_t *dev);

void dt_dev_invalidate(dt_develop_t *dev);
// also invalidates preview (which is unaffected by resize/zoom/pan)
void dt_dev_invalidate_all(dt_develop_t *dev);
void dt_dev_set_gamma(dt_develop_t *dev);
void dt_dev_set_histogram(dt_develop_t *dev);
void dt_dev_set_histogram_pre(dt_develop_t *dev);
void dt_dev_get_history_item_label(dt_dev_history_item_t *hist, char *label, const int cnt);


void dt_dev_get_processed_size(const dt_develop_t *dev, int *procw, int *proch);
void dt_dev_check_zoom_bounds(dt_develop_t *dev, float *zoom_x, float *zoom_y, dt_dev_zoom_t zoom, int closeup, float *boxw, float *boxh);
float dt_dev_get_zoom_scale(dt_develop_t *dev, dt_dev_zoom_t zoom, int closeup_factor, int mode);
void dt_dev_get_pointer_zoom_pos(dt_develop_t *dev, const float px, const float py, float *zoom_x, float *zoom_y);


void dt_dev_configure (dt_develop_t *dev, int wd, int ht);
void dt_dev_invalidate_from_gui (dt_develop_t *dev);

/* 
 * exposure plugin hook, set the white level 
 */

/** check if exposure iop hooks are available */
gboolean dt_dev_exposure_hooks_available(dt_develop_t *dev);
/** reset exposure to defaults */
void dt_dev_exposure_reset_defaults(dt_develop_t *dev);
/** set exposure white level */
void dt_dev_exposure_set_white(dt_develop_t *dev, const float white);
/** get exposure white level */
float dt_dev_exposure_get_white(dt_develop_t *dev);
/** set exposure black level */
void dt_dev_exposure_set_black(dt_develop_t *dev, const float black);
/** get exposure black level */
float dt_dev_exposure_get_black(dt_develop_t *dev);

/*
 * modulegroups plugin hooks
 */
/** check if modulegroups hooks are available */
gboolean dt_dev_modulegroups_available(dt_develop_t *dev);
/** set the active modulegroup */
void dt_dev_modulegroups_set(dt_develop_t *dev, uint32_t group);
/** get the active modulegroup */
uint32_t dt_dev_modulegroups_get(dt_develop_t *dev);

/** request snapshot */
void dt_dev_snapshot_request(dt_develop_t *dev, const char *filename);

#endif<|MERGE_RESOLUTION|>--- conflicted
+++ resolved
@@ -81,10 +81,9 @@
   float histogram_max, histogram_pre_max;
   uint8_t gamma[0x100];
 
-<<<<<<< HEAD
   // list of closures for the keyboard accelerators
   GSList *closures;
-=======
+
   /* proxy for communication between plugins and develop/darkroom */
   struct {
 
@@ -123,7 +122,6 @@
 
   } proxy;
 
->>>>>>> dea9186d
 }
 dt_develop_t;
 

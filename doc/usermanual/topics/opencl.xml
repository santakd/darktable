--- conflicted
+++ resolved
@@ -1,4 +1,3 @@
-<<<<<<< HEAD
 <sect1 status="final" id="darktable_and_opencl">
 
   <title>darktable and OpenCL</title>
@@ -165,8 +164,14 @@
 
     <para>
       In that case, the best thing to do is start darktable from a console with
+    </para>
+
+    <para>
 <programlisting>darktable -d opencl
 </programlisting>
+    </para>
+
+    <para>
       This will give additional debugging output about the initialization and use of OpenCL.
       First see if you find a line that starts with <quote>[opencl_init] FINALLY …</quote>
       This should tell you, if OpenCL support is available for you or not. If initialization
@@ -348,8 +353,14 @@
 
     <para>
       In order to get profiling info you start darktable from a terminal with
+    </para>
+
+    <para>
 <programlisting>darktable -d opencl -d perf
 </programlisting>
+    </para>
+
+    <para>
       After each reprocessing of pixelpipe - caused by module parameter change, zooming,
       panning, etc. - you will get the total time and the time spent in each of our OpenCL
       kernels. The most reliable value is the total time spent in pixelpipe. Please note that
@@ -532,6 +543,9 @@
       Starting with darktable 1.2 there is a more flexible scheme to allocate and prioritize
       your OpenCL device(s). Configuration parameter <quote>opencl_device_priority</quote> holds
       a string with the following structure:
+    </para>
+
+    <para>
 <programlisting>a,b,c.../k,l,m.../o,p,q.../x,y,z...
 </programlisting>
     </para>
@@ -570,8 +584,14 @@
 
     <para>
       darktable's default setting for opencl_device_priority is:
+    </para>
+
+    <para>
 <programlisting>*/!0,*/*/*
 </programlisting>
+    </para>
+
+    <para>
       Any detected OpenCL device is allowed to process our center view image. The first OpenCL
       device (0) is not allowed to process the preview pixelpipe. As a consequence, if there is
       only one GPU owned by your system, preview pixelpipe will always be processed on CPU,
@@ -591,299 +611,19 @@
       Here is an example. Let's assume we have a system with two devices, a fast Radeon HD7950
       and an older and slower GeForce GTS450. darktable (started with <quote>darktable -d
       opencl</quote>) will report the following devices:
+    </para>
+
+    <para>
 <programlisting>[opencl_init] successfully initialized.
-=======
-<sect1 status="final" id="darktable_and_opencl"><title>darktable and OpenCL</title>
-        <indexterm class="startofrange" id="ix.opencl">
-           <primary>OpenCL</primary>
-        </indexterm>
-        <indexterm>
-           <primary>GPU computing</primary>
-        </indexterm>
-
-	<para>darktable can use GPU acceleration via OpenCL to improve performance.</para>
-
-	<sect2 status="final"><title>The background</title>
-		<para>Processing high resolution images is a demanding task needing a modern computer. Both in terms of memory requirements and in terms of 
-                      CPU power, getting the best out of a typical 15, 20 or 25 Megapixel image can quickly bring your computer to its limits.</para>
-
-		<para>darktable’s requirements are no exception. Our decision to not compromise processing quality, has led to all calculations being done on 
-                      4 × 32bit floating point numbers. This is slower than “ordinary” 8 or 16bit integer algebra, but eliminates all problems of tonal breaks or loss of information.</para>
-
-		<para>A lot of hand optimization has been invested to make darktable as fast as possible. If you run a current version of darktable on a modern 
-                      computer, you might not notice any <quote>slowness</quote>. However, there are conditions and certain modules where you will feel (or hear from the howling of 
-                      your CPU fan) how much your poor multi-core processor has to struggle.</para>
-
-		<para>That’s where OpenCL comes in. OpenCL allows us to take advantage of the enormous power of modern graphics cards. Gamer’s demand 
-                      for high detailed 3D worlds in modern ego shooters has fostered GPU development. ATI, NVIDIA and Co had to put enormous 
-                      processing power into their GPUs to meet these demands. The result is modern graphics cards with highly parallelized GPUs to quickly 
-                      calculate surfaces and textures at high frame rates.</para>
-
-		<para>You are not a gamer and you don’t take advantage of that power? Well, then you should at least use it in darktable! For the task of highly parallel
-                      floating point calculations modern GPUs are much faster than CPUs. That is especially true, when you want to do the same few processing steps over millions 
-                      of items. Typical use case: processing of megapixel images.</para>
-	</sect2>
-
-	<sect2 status="final"><title>How OpenCL works</title>
-		<para>As you can imagine, hardware architectures of GPUs can vary significantly. There are different manufacturers, and even different generations of GPUs 
-                      from the same manufacturer may differ. At the same time GPU manufacturers don't normally disclose all hardware details of their 
-                      products to the public. One of the known consequences is the need to use proprietary drivers under Linux, if you want to take full advantage of your 
-                      graphics card.</para>
-
-		<para>Fortunately an industry consortium lead by The Khronos Group has developed an open, standardized interface called OpenCL. It allows the use of your 
-                      GPU as a numerical processing device. OpenCL offers a C99-like programming language with a strong focus on parallel computing. An application that 
-                      wants to use OpenCL will need OpenCL source code that it hands over to a hardware specific OpenCL compiler at run-time. 
-                      This way the application can use OpenCL on different GPU architectures (even at the same time). All hardware <quote>secrets</quote> are hidden in this compiler 
-                      and are normally not visible to the user (or the application). The compiled OpenCL code is loaded onto your GPU and - with certain API calls - it is 
-                      ready to do calculations for you.</para>
-	</sect2>
-
-	<sect2 status="final"><title>How to activate OpenCL in darktable</title>
-		<para>Using OpenCL in darktable requires that your PC is equipped with a suitable graphics card and that it has the required libraries in place. Namely 
-                      modern graphics cards from NVIDIA and ATI come with full OpenCL support. The OpenCL compiler is normally shipped as part of the proprietary graphics 
-                      driver; it is used as a dynamic library called <quote>libOpenCL.so</quote>. This library must be in a folder where it is found by your system’s dynamic linker.</para>
-
-		<para>When darktable starts, it will first try to find and load libOpenCL.so and – on success – check if the available graphics card comes with OpenCL support. 
-                      A sufficient amount of graphics memory (1GB+) needs to be available to take advantage of the GPU. If that is OK, darktable tries to setup its OpenCL 
-                      environment: a processing context needs to be initialized, a calculation pipeline to be started, OpenCL source code files (extension is .cl) need to be 
-                      read and compiled and the included routines (called OpenCL kernels) need to be prepared for darktablele’s modules. If all that is done, the preparation 
-                      is finished.</para>
-
-		<para>Per default OpenCL support is activated in darktable if all the above steps were successful. If you want to de-activate it you can do so in <quote>core options</quote> 
-                      (<xref linkend="core_options"/>) by unchecking <quote>activate opencl support</quote>. This configuration parameter also tells you if OpenCL initialization failed: it is 
-                      greyed out in that case.</para>
-
-		<para>You can at any time switch OpenCL support off and on; this will happen immediately. Depending on the type of modules you are using, you will notice 
-                      the effect as a general speed-up during interactive work and during export. Most modules in darktable can take advantage of OpenCL but not all modules 
-                      are demanding enough to make a noticeable difference. In order to feel a real difference, take modules like 
-                      <link linkend="shadows_and_highlights"><emphasis>shadows and highlights</emphasis></link>, 
-                      <link linkend="sharpen"><emphasis>sharpen</emphasis></link>, <link linkend="lowpass"><emphasis>lowpass</emphasis></link>, 
-                      <link linkend="lowpass"><emphasis>highpass</emphasis></link> or even more extreme <link linkend="equalizer"><emphasis>equalizer</emphasis></link>
-                      and <link linkend="denoise_profiled"><emphasis>profiled denoise</emphasis></link>.</para>
-
-		<para>If you are interested in profiling figures, you can start darktable with command line parameters <quote>-d opencl -d perf</quote>. After each run of the pixelpipe you 
-                      will get a detailed allocation of processing time to each module plus an even more fine grained profile for all used OpenCL kernels.</para>
-
-		<para>Besides the speed-up you should not see any difference in the results between CPU and GPU processing. Except of rounding errors, the results are designed 
-                      to be identical. If, for some reasons, darktable fails to properly finish a GPU calculation, it will normally notice and automatically (and transparently) 
-                      fall back to CPU processing.</para>
-	</sect2>
-
-	<sect2 status="final"><title>Possible problems and solutions</title>
-		<para>darktable will detect OpenCL run-time problems automatically. It will then reprocess everything on CPU; only speed is affected, the final result should 
-                      not be endangered.</para>
-
-		<para>There can be various reasons why OpenCL could fail during initialization phase. We depend on hardware requirements and on the presence of certain drivers 
-                      and libraries. In addition all these have to fit in terms of maker model and revision number. If anything does not fit, e.g. your graphics driver 
-                      (loaded as a kernel module) does not match the version of your libOpenCL.so, OpenCL support is likely not available.</para>
-
-		<para>In that case, the best thing to do is start darktable from a console with</para>
-		    <para><programlisting>
-darktable -d opencl
-		    </programlisting></para>
-
-                <para>
-		      This will give additional debugging output about the initialization and use of OpenCL. First see if you find a line that starts with <quote>[opencl_init] FINALLY …</quote> 
-                      This should tell you, if OpenCL support is available for you or not. If initialization failed, look at the messages above for anything 
-                      that reads like <quote>could not be detected</quote> or <quote>could not be created</quote>. Check if there is a hint about where it failed.</para>
-
-		<para>Here are a few cases observed in the past:</para>
-
-		<para>darktable might tell you that no OpenCL aware graphics card is detected or that the available memory on your GPU is too low and the device is discarded. 
-                      In that case you might need to buy a new card, if you really want OpenCL support.</para>
-
-                <para>darktable might find your libOpenCL.so but then tell you that it couldn't get a platform. NVIDIA drivers will often give error code -1001 in that case.
-                      This happens because libOpenCL.so is only a wrapper library. For the real work further libraries - specific to vendor, device and driver - need to be loaded. 
-                      This failed for some reason. There is a structure of files in /etc/OpenCL on your system that libOpenCL.so consults to find these libraries. Check if you 
-                      find something fishy in there and try to fix it. Often the needed libraries cannot be found by your system's dynamic loader. Giving full path 
-                      names might help.</para>
-
-		<para>darktable might also tell you that a context could not be created. This often indicates a version mismatch between (loaded) graphics driver and libOpenCL. 
-                      Check if you have left-over kernel modules or graphics libraries of an older install and take appropriate action. In doubt, make a clean reinstall of your 
-                      graphics driver. Sometimes, immediately after a driver update, the loaded kernel driver does not match the newly installed libraries: reboot your system in that case.</para>
-
-		<para>darktable might crash in very rare cases directly during startup. This can happen if your OpenCL setup is completely broken or if driver/library contains a 
-                      severe bug. If you can’t fix it, you can still use darktable with option <quote>--disable-opencl</quote>, which will skip the entire OpenCL initialization step.</para>
-
-		<para>darktable might fail to compile its OpenCL source files at run-time. In that case you will get a number of error messages looking like typical 
-                      compiler errors. This could indicate an incompatibility between your OpenCL implementation and our interpretation of the standard. In that case visit us at 
-                      darktable-devel@sourceforge.net and report the problem. Chances are good that we can help you. Please also report if you see significant differences between 
-                      CPU and GPU processing of an image!</para>
-
-		<para>There also exists a few on-CPU implementations of OpenCL. These come as drivers provided by INTEL or AMD. We observed that they do not give us any speed gain versus
-                      our hand-optimized CPU code. Therefore we simply discard these devices by default. This behavior can be changed by setting the configuration variable 
-                      opencl_use_cpu_devices to TRUE.</para>
-	</sect2>
-
-        <sect2 status="final"><title>Setting up OpenCL for AMD/ATI devices</title>
-                <para>While NVIDIA devices and most modern AMD/ATI devices will most often run out of the box, there is more to do for older AMD/ATI graphics cards, namely those prior to the
-                      HD7xxx series. This starts with the fact that those devices will 
-                      only report to darktable part of their total GPU memory. For a 1GB device this typically amounts to 512MB, a value which darktable in its standard configuration will refuse 
-                      as not being sufficient for its tasks. Consequence: the device will not be used.</para>
-
-                <para>On the web you might find as a tip to set environment variable GPU_MAX_HEAP_SIZE to a value of 100 in this case. Indeed this will cause the AMD/ATI driver to report the full 
-                      installed memory to darktable. However, there is a problem. On many (most?) cards this will cause buffers to be allocated on your computer (host) not on the video card! In 
-                      this case all memory accesses will need to go through the slow PCIe bus. This will cost you a factor of 10x or more in performance and will render OpenCL useless 
-                      for you, especially when exporting files.</para>
-
-                <para>Another environment variable which changes driver behavior is GPU_MAX_ALLOC_PERCENT. You could set this to 100 in order to allow memory allocations as high as 
-                      1GB on your AMD/ATI card. The problem is, this tends to cause darktable to crash sooner or later.</para>
-
-                <para>Our recommendation is to leave these settings untouched. Often your card will be recognized with 512MB memory and a maximum allocation size of 
-                      128MB. There are three configuration parameter which you set in file $HOME/.config/darktable/darktablerc to get things running. Here are the details:</para>
-
-		<sect4><title>opencl_memory_requirement</title>
-                      <para>Set this parameter to 500 so that darktable will accept your 512MB graphics memory as being sufficient in memory.</para>
-                </sect4>
-
-		<sect4><title>opencl_memory_headroom</title>
-                      <para>This parameter controls how much graphics memory (out of the reported one) darktable should leave untouched for driver and display use. As for 
-                      AMD/ATI devices we anyhow only can get half 
-                      of the available RAM it's safe to set this to zero. So all of the 512MB can be used by darktable.</para>
-                </sect4>
-
-		<sect4><title>opencl_avoid_atomics</title>
-                      <para>Atomic operations in OpenCL are a special way of data synchronization. They are only used in a few kernels. Unfortunately, some (most?) AMD/ATI devices 
-                      are extremely slow in processing atomics. It's better to process the affected modules on CPU rather than accepting an ultra-slow GPU codepath. Set this 
-                      parameter to TRUE if you experience slow processing of modules like <link linkend="shadows_and_highlights"><emphasis>shadows and highlights</emphasis></link>, 
-                      <link linkend="monochrome"><emphasis>monochrome</emphasis></link>, <link linkend="local_contrast"><emphasis>local contrast</emphasis></link>,
-                      or <link linkend="global_tonemap"><emphasis>global tonemap</emphasis></link> or if you even get intermittent system freezes.</para>
-                </sect4>
-
-                <para>These recommendations do not apply to the more recent Radeon HD7xxx series with GCN architecture. Besides being very fast in terms of GPU computing they normally
-                      run out of the box. You only might consider to try some of the performance optimization options which are described in the following section.</para>
-        </sect2>
-
-
-        <sect2 status="final"><title>OpenCL performance optimization</title>
-                <para>There are some configuration parameters in $HOME/.config/darktable/darktablerc that help to finetune your system's OpenCL performance. Performance in this 
-                 context mostly means the latency of darktable during interactive work, i.e. how long it takes to reprocess your pixelpipe. For a comfortable workflow it is essential to 
-                 keep latency low.</para>
-
-                <para>In order to get profiling info you start darktable from a terminal with</para>
-		    <para><programlisting>
-darktable -d opencl -d perf
-		    </programlisting></para>
-                 <para>
-                 After each reprocessing of pixelpipe - caused by module parameter change, zooming, panning, etc. - you will get the total time and the time spent in each of our OpenCL 
-                 kernels. The most reliable value is the total time spent in pixelpipe. Please note that the timings given for each individual module are unreliable when running the OpenCL 
-                 pixelpipe asynchronously (see opencl_async_pixelpipe below).</para>
-
-                <para>To allow for a fast pixelpipe processing with OpenCL it is essential that we keep the GPU busy. Any interrupts or a stalled data flow will add to the total 
-                 processing time. This is especially important for the small image buffers we need to handle during interactive work. They can be processed quickly by a fast GPU. However, 
-                 even short-term stalls of the pixelpipe will easily become a bottleneck.</para>
-
-                <para>On the other hand darktable's performance during file exports is more or less only governed by the speed of our algorithms and the horse-power of your GPU. Short-term 
-                 stalls will not have a noticeable effect on the total time of an export.</para>
-
-
-                <para>darktable comes with default settings that should deliver a decent GPU performance on most systems. However, if you want to fiddle around a bit by yourself and try to 
-                 optimize things further, here is a description of the relevant configuration parameters.</para>
-
-                <sect4><title>opencl_async_pixelpipe</title>
-                      <para>This boolean flag controls how often we block the OpenCL pixelpipe and get a status on success/failure of all the kernels that have been run. For optimum 
-                      latency set this to TRUE, so darktable runs the pixelpipe asynchronously and tries to use as few interrupts as possible. If you experience OpenCL errors like failing 
-                      kernels, set the parameter to FALSE. darktable will then interrupt after each module so you can more easily isolate the problem. Problems have been reported with
-                      some older ATI/AMD cards, like HD57xx, which can produce garbled output if this parameter is set to TRUE. If in doubt, leave it at its default FALSE.</para>
-                </sect4>
-
-                <sect4><title>opencl_number_event_handles</title>
-                      <para>Event handles are used so we can monitor success/failure of kernels and profiling info even if the pixelpipe is run asynchronously. The number of event 
-                      handles is a limited resource of your OpenCL driver. For sure we can recycle them, but there is a limited number that we can use at the same time. Unfortunately, 
-                      there is no way to find out what the resource limits are; so we need to guess. Our default value of 25 is quite conservative. You might want to try if higher values
-                      like 100 give better OpenCL performance. If your driver runs out of free handles you would experience failing OpenCL kernels with error code <quote>-5 (CL_OUT_OF_RESOURCES)</quote>
-                      or even crashes or system freezes; reduce the number again in that case. A value of 0 will block darktable from using any event handles. This will prevent darktable from 
-                      properly monitoring the success of your OpenCL kernels but saves some driver overhead. The consequence is that any failures will likely lead to garbled output without 
-                      darktable taking notice; only recommended if you know for sure that your system runs rock-solid. You can also set this parameter to -1, which means that darktable assumes 
-                      no restriction in the number of event handles; this is not recommended.</para>
-                </sect4>
-
-                <sect4><title>opencl_synch_cache</title>
-                      <para>This parameter, if set to TRUE, will force darktable to fetch image buffers from your GPU after each module and store them in its pixelpipe cache. This 
-                      is a very resource consuming operation. It only makes sense if you have a rather slow GPU. In that case darktable might in fact save some time when module 
-                      parameters have changed, as it can go back to some cached intermediate state and reprocess only part of the pixelpipe. In most cases this parameter should be 
-                      set to FALSE (default).</para>
-                </sect4>
-
-                <sect4><title>opencl_micro_nap</title>
-                      <para>In an ideal case you keep your GPU busy at 100% when reprocessing the pixelpipe. That's good. On the other hand your GPU is also needed to do regular 
-                      GUI updates. It might happen that there is no sufficient time left for this task. Consequence would by a jerky reaction of your GUI on panning, zooming or 
-                      when moving sliders. darktable can add small naps into its pixelpipe processing to have the GPU catch some breath and do GUI related stuff. Parameter 
-                      opencl_micro_nap controls the duration of these naps in microseconds. You need to experiment in order to find an optimum value for your system. Values of 
-                      0, 100, 500 and 1000 are good starting points to try. Defaults to 1000.</para>
-                </sect4>
-
-                <sect4><title>opencl_use_pinned_memory</title>
-                      <para>During tiling huge amounts of memory need to be transferred between host and device. On some devices (namely AMD) direct memory transfers to and from an
-                      arbitrary host memory region may give a huge performance penalty. This is especially noticeable when exporting large images. Setting this configuration parameter 
-                      to TRUE tells darktable to use a special kind of intermediate buffer for host-device data transfers. On some devices this can speed up exporting of large files 
-                      by a factor of 2 to 3. NVIDIA devices and drivers seem to have a more efficient memory transfer technique even for arbitrary memory regions. They may deliver better 
-                      performance if opencl_use_pinned_memory is left at its default FALSE.</para>
-                </sect4>
-        </sect2>
-
-        <sect2 status="final"><title>Multiple OpenCL devices</title>
-               <para>While most systems will only have one OpenCL capable GPU installed, darktable is also able to make use of multiple devices in parallel. There is a configuration
-                     parameter which helps to optimize GPU priorities in that case.</para>
-
-               <para>It is important to understand how darktable uses OpenCL devices. Each processing sequence of an image - to convert an input to the final output using a certain history stack -
-                     is run in a so called pixelpipe. There are four different types of pixelpipe in darktable. One type is responsible to process the center image view (or full view)
-                     in darkroom mode, another pixelpipe processes the preview image (navigation window) top left in darkroom mode. Of each of these two pixelpipe there can be one
-                     at a time - with the full and the preview pixelpipe running in parallel. In addition there can be multiple parallel pixelpipes doing file exports and there can be 
-                     multiple parallel pixelpipes generating thumbnails. If an OpenCL device is available darktable dynamically allocates it to one specific pixelpipe for one run and
-                     releases it afterwards.</para>
-
-               <para>The computational demand depends a lot on the pixelpipe type. Preview image and thumbnails have a low resolution and can be processed quickly; center image view
-                     is more demanding, let alone the pixelpipe doing a file export. If you have a reasonably fast GPU and want to get a low latency during interactive work, it is
-                     therefore important that your GPU is allocated to do the more demanding center image (full) pixelpipe, while the smaller preview image can be processed in parallel
-                     by the CPU. Older versions of darktable would therefore not allow the preview pixelpipe to grab any OpenCL device.</para>
-
-               <para>Starting with darktable 1.2 there is a more flexible scheme to allocate and prioritize your OpenCL device(s). Configuration parameter <quote>opencl_device_priority</quote>
-                     holds a string with the following structure:
-		    <para><programlisting>
-a,b,c.../k,l,m.../o,p,q.../x,y,z...
-		    </programlisting></para></para>
-                    
-               <para>Each letter represents one specific OpenCL device. There are four fields in the parameter string separated by a slash, each representing one type of pixelpipe.
-                     <quote>a,b,c...</quote> defines the devices that are allowed to process the center image (full) pixelpipe. Likewise devices <quote>k,l,m...</quote> can process the preview pixelpipe, 
-                     devices <quote>o,p,q...</quote> the export pixelpipes and finally devices <quote>x,y,z...</quote> the thumbnail pixelpipes. An empty field means that no OpenCL device may serve
-                     this type of pixelpipe.</para>
-
-               <para>darktable has an internal numbering system, where the first available OpenCL device will receive number <quote>0</quote>. All further devices are numbered consecutively.
-                     This number together with the device name is displayed when you start darktable with <quote>darktable -d opencl</quote>. You can specify a device
-                     either by number or by name (upper/lower case and whitespace do not matter). If you have more than one device - all with the same
-                     name - you need to use the device numbers in order to differentiate them.</para>
-
-               <para>A device specifier can be preceded by an exclamation mark <quote>!</quote>, in which case the device is excluded from processing
-                     this pixelpipe. You can also give an asterisk <quote>*</quote> as a wildcard, representing all devices not mentioned explicitly before in that group.</para>
-
-               <para>Sequence order within a group matters. darktable will read the list from left to right and whenever it tries to allocate an OpenCL device to a pixelpipe it will scan
-                     the devices in that order, taking the first free device it finds.</para>
-
-               <para>darktable's default setting for opencl_device_priority is:</para>
-		    <para><programlisting>
-*/!0,*/*/*
-		    </programlisting></para>
-               <para>
-                     Any detected OpenCL device is allowed to process our center view image. The first OpenCL device (0) is not allowed to process the preview pixelpipe.
-                     As a consequence, if there is only one GPU owned by your system, preview pixelpipe will always be processed on CPU, keeping your single GPU exclusively for the more 
-                     demanding center image view. This is reasonable and identical to the old behavior. No restrictions apply to export and thumbnail pixelpipes.</para>
-                    
-               <para>The default is a good choice if you have only one device. If you have several devices it forms a reasonable starting point. However, as your devices might 
-                     have quite different levels of processing power, it makes sense to invest a few thoughts and optimize your priority list.</para>
-
-               <para>Here is an example. Let's assume we have a system with two devices, a fast Radeon HD7950 and an older and slower
-                     GeForce GTS450. darktable (started with <quote>darktable -d opencl</quote>) will report the following devices:</para>
-		    <para><programlisting>
-[opencl_init] successfully initialized.
->>>>>>> 3b43819b
 [opencl_init] here are the internal numbers and names of 
                           OpenCL devices available to darktable:
 [opencl_init]           0       'GeForce GTS 450'
 [opencl_init]           1       'Tahiti'
 [opencl_init] FINALLY: opencl is AVAILABLE on this system.
-<<<<<<< HEAD
 </programlisting>
+    </para>
+
+    <para>
       So the GeForce GTS 450 is detected as the first device; the Radeon HD7950 ('Tahiti') as
       the second one. This order will normally not change unless the hardware or driver
       configuration is modified. But it's better to use device names rather than numbers to be
@@ -893,8 +633,14 @@
     <para>
       As the GTS450 is slower than the HD7950, an optimized opencl_device_priority could look
       like:
+    </para>
+
+    <para>
 <programlisting>!GeForce GTS450,*/!Tahiti,*/Tahiti,*/Tahiti,*
 </programlisting>
+    </para>
+
+    <para>
       The GTS450 is explicitly excluded from doing the center image pixelpipe; this is reserved
       to <quote>all</quote> other devices (i.e. the HD7950/Tahiti). Completely the opposite for
       our preview pixelpipe. Here the Tahiti is excluded, so that only the GTS450 will be
@@ -928,47 +674,18 @@
 
     <para>
       If nothing else helps, the best option might be to start darktable with
+    </para>
+
+    <para>
 <programlisting>darktable --disable-opencl
 </programlisting>
+    </para>
+
+    <para>
       In the end there is nothing in darktable which only runs on GPU. Don't let OpenCL
       discourage you; also darktable's CPU code is highly optimized for performance!
     </para>
 
   </sect2>
 
-</sect1>
-=======
-		    </programlisting></para>
-              <para>So the GeForce GTS 450 is detected as the first device; the Radeon HD7950 ('Tahiti') as the second one. This order will normally not change unless the
-                    hardware or driver configuration is modified. But it's better to use device names rather than numbers to be on the safe side.</para>
-
-              <para>As the GTS450 is slower than the HD7950, an optimized opencl_device_priority could look like:</para>
-		    <para><programlisting>
-!GeForce GTS450,*/!Tahiti,*/Tahiti,*/Tahiti,*
-		    </programlisting></para>
-              <para>The GTS450 is explicitly excluded from doing the center image pixelpipe; this is reserved to <quote>all</quote> other devices (i.e. the HD7950/Tahiti). 
-                    Completely the opposite for our preview
-                    pixelpipe. Here the Tahiti is excluded, so that only the GTS450 will be allowed to do the work.</para>
-
-              <para>For file export and thumbnail generation we want all hands on deck. However, darktable should first look if device Tahiti 
-                    is free, because it's faster. If that's not the case, all other devices - in fact only the GTS450 - are checked.</para>
-        </sect2>
-
-        <sect2 status="final"><title>OpenCL still does not run for me!</title>
-		<para>As has been said before OpenCL systems come with a huge variety of setups: different GPU manufacturers, different GPU models, varying amounts of GPU memory, different drivers,
-		different distributions etc. Many of the potential problems will only appear with a very specific combination of those factors.</para>
-
-		<para>As we developers of darktable on our computers only have access to a small fraction of those variations, please understand that we might not be able to fix your specific problem.
-		There is not much we can do, if there is no way for us to reproduce.</para>
-
-		<para>If nothing else helps, the best option might be to start darktable with</para>
-			<para><programlisting>
-darktable --disable-opencl
-			</programlisting></para>
-		<para>In the end there is nothing in darktable which only runs on GPU. Don't let OpenCL discourage you; also darktable's CPU code is highly optimized for performance!</para>
-	</sect2>
-
-        <indexterm class="endofrange" startref="ix.opencl"/>
-</sect1>
-
->>>>>>> 3b43819b
+</sect1>